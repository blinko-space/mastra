--- conflicted
+++ resolved
@@ -11,11 +11,7 @@
 async function main() {
   console.log('Generating integrations');
   for (const source of sources) {
-<<<<<<< HEAD
-    if (['admin', 'cli', 'core', 'google', 'mailchimp', 'rewatch', 'twitter-v2'].includes(source.name)) {
-=======
-    if (['admin', 'cli', 'core', 'google', 'rewatch', 'slack', 'twitter-v2'].includes(source.name)) {
->>>>>>> 7c216b14
+    if (['admin', 'cli', 'core', 'google', 'rewatch', 'twitter-v2'].includes(source.name)) {
       console.log(`Skipping ${source.name} because it is a reserved name`);
       continue;
     }

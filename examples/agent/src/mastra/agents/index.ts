import { openai } from '@ai-sdk/openai';
import { google } from '@ai-sdk/google';
import { jsonSchema, tool } from 'ai';
import { OpenAIVoice } from '@mastra/voice-openai';
import { Memory } from '@mastra/memory';
import { Agent, InputProcessor } from '@mastra/core/agent';
import { cookingTool } from '../tools/index.js';
import { myWorkflow } from '../workflows/index.js';
<<<<<<< HEAD
import { AgentBuilder } from '@mastra/agent-builder';
import { google } from '@ai-sdk/google';
=======
import {
  PIIDetector,
  LanguageDetector,
  PromptInjectionDetector,
  ModerationInputProcessor,
} from '@mastra/core/agent/input-processor/processors';
import { MCPClient } from '@mastra/mcp';
import { createAnswerRelevancyScorer } from '@mastra/evals/scorers/llm';
>>>>>>> 77b6cfeb

const memory = new Memory();

// Define schema directly compatible with OpenAI's requirements
const mySchema = jsonSchema({
  type: 'object',
  properties: {
    city: {
      type: 'string',
      description: 'The city to get weather information for',
    },
  },
  required: ['city'],
});

export const weatherInfo = tool({
  description: 'Fetches the current weather information for a given city',
  parameters: mySchema,
  execute: async ({ city }) => {
    return {
      city,
      weather: 'sunny',
      temperature_celsius: 19,
      temperature_fahrenheit: 66,
      humidity: 50,
      wind: '10 mph',
    };
  },
});

export const chefAgent = new Agent({
  name: 'Chef Agent',
  description: 'A chef agent that can help you cook great meals with whatever ingredients you have available.',
  instructions: `
    YOU MUST USE THE TOOL cooking-tool
    You are Michel, a practical and experienced home chef who helps people cook great meals with whatever 
    ingredients they have available. Your first priority is understanding what ingredients and equipment the user has access to, then suggesting achievable recipes. 
    You explain cooking steps clearly and offer substitutions when needed, maintaining a friendly and encouraging tone throughout.
    `,
  model: openai('gpt-4o-mini'),
  tools: {
    cookingTool,
    weatherInfo,
  },
  workflows: {
    myWorkflow,
  },
  memory,
  voice: new OpenAIVoice(),
});

export const dynamicAgent = new Agent({
  name: 'Dynamic Agent',
  instructions: ({ runtimeContext }) => {
    if (runtimeContext.get('foo')) {
      return 'You are a dynamic agent';
    }
    return 'You are a static agent';
  },
  model: ({ runtimeContext }) => {
    if (runtimeContext.get('foo')) {
      return openai('gpt-4o');
    }
    return openai('gpt-4o-mini');
  },
  tools: ({ runtimeContext }) => {
    const tools = {
      cookingTool,
    };

    if (runtimeContext.get('foo')) {
      tools['web_search_preview'] = openai.tools.webSearchPreview();
    }

    return tools;
  },
});

const vegetarianProcessor: InputProcessor = {
  name: 'eat-more-tofu',
  process: async ({ messages }) => {
    messages.push({
      id: crypto.randomUUID(),
      createdAt: new Date(),
      role: 'user',
      content: {
        format: 2,
        parts: [{ type: 'text', text: 'Make the suggested recipe, but remove any meat and add tofu instead' }],
      },
    });

    return messages;
  },
};

const piiDetector = new PIIDetector({
  model: google('gemini-2.0-flash-001'),
  redactionMethod: 'mask',
  preserveFormat: true,
  includeDetections: true,
});

const languageDetector = new LanguageDetector({
  model: google('gemini-2.0-flash-001'),
  targetLanguages: ['en'],
  strategy: 'translate',
});

const promptInjectionDetector = new PromptInjectionDetector({
  model: google('gemini-2.0-flash-001'),
  strategy: 'block',
});

const moderationDetector = new ModerationInputProcessor({
  model: google('gemini-2.0-flash-001'),
  strategy: 'block',
});

export const chefAgentResponses = new Agent({
  name: 'Chef Agent Responses',
  instructions: `
    You are Michel, a practical and experienced home chef who helps people cook great meals with whatever 
    ingredients they have available. Your first priority is understanding what ingredients and equipment the user has access to, then suggesting achievable recipes. 
    You explain cooking steps clearly and offer substitutions when needed, maintaining a friendly and encouraging tone throughout.
    `,
  model: openai.responses('gpt-4o'),
  tools: async () => {
    return {
      web_search_preview: openai.tools.webSearchPreview(),
    };
  },
  workflows: {
    myWorkflow,
  },
<<<<<<< HEAD
});

export const agentBuilder = new AgentBuilder({
  model: openai('gpt-4.1'),
  projectPath: '/Users/daniellew/Documents/Mastra/mastra-agent-builder-test4',
  summaryModel: google('gemini-2.0-flash-001'),
=======
  inputProcessors: [
    // piiDetector,
    // vegetarianProcessor,
    languageDetector,
    // promptInjectionDetector,
    // moderationDetector,
    {
      name: 'no-soup-for-you',
      process: async ({ messages, abort }) => {
        const hasSoup = messages.some(msg => {
          for (const part of msg.content.parts) {
            if (part.type === 'text' && part.text.includes('soup')) {
              return true;
            }
          }
          return false;
        });

        if (hasSoup) {
          abort('No soup for you!');
        }

        return messages;
      },
    },
    {
      name: 'remove-spinach',
      process: async ({ messages }) => {
        for (const message of messages) {
          for (const part of message.content.parts) {
            if (part.type === 'text' && part.text.includes('spinach')) {
              part.text = part.text.replaceAll('spinach', '');
            }
          }
        }

        return messages;
      },
    },
  ],
});

const answerRelevance = createAnswerRelevancyScorer({
  model: openai('gpt-4o'),
});

console.log(`answerRelevance`, answerRelevance);

export const evalAgent = new Agent({
  name: 'Eval Agent',
  instructions: `
    You are a helpful assistant with a weather tool.
    `,
  model: openai('gpt-4o'),
  tools: {
    weatherInfo,
  },
  memory: new Memory({
    options: {
      workingMemory: {
        enabled: true,
      },
    },
  }),
  scorers: {
    answerRelevance: {
      scorer: answerRelevance,
    },
  },
>>>>>>> 77b6cfeb
});<|MERGE_RESOLUTION|>--- conflicted
+++ resolved
@@ -3,22 +3,20 @@
 import { jsonSchema, tool } from 'ai';
 import { OpenAIVoice } from '@mastra/voice-openai';
 import { Memory } from '@mastra/memory';
-import { Agent, InputProcessor } from '@mastra/core/agent';
+import { Agent } from '@mastra/core/agent';
+import { InputProcessor } from '@mastra/core/agent/input-processor';
 import { cookingTool } from '../tools/index.js';
 import { myWorkflow } from '../workflows/index.js';
-<<<<<<< HEAD
 import { AgentBuilder } from '@mastra/agent-builder';
-import { google } from '@ai-sdk/google';
-=======
 import {
-  PIIDetector,
-  LanguageDetector,
-  PromptInjectionDetector,
+  PIIInputProcessor,
+  LanguageInputProcessor,
+  PromptInjectionInputProcessor,
   ModerationInputProcessor,
 } from '@mastra/core/agent/input-processor/processors';
 import { MCPClient } from '@mastra/mcp';
 import { createAnswerRelevancyScorer } from '@mastra/evals/scorers/llm';
->>>>>>> 77b6cfeb
+import { createAnswerRelevancyScorer } from '@mastra/evals/scorers/llm';
 
 const memory = new Memory();
 
@@ -153,14 +151,6 @@
   workflows: {
     myWorkflow,
   },
-<<<<<<< HEAD
-});
-
-export const agentBuilder = new AgentBuilder({
-  model: openai('gpt-4.1'),
-  projectPath: '/Users/daniellew/Documents/Mastra/mastra-agent-builder-test4',
-  summaryModel: google('gemini-2.0-flash-001'),
-=======
   inputProcessors: [
     // piiDetector,
     // vegetarianProcessor,
@@ -230,5 +220,10 @@
       scorer: answerRelevance,
     },
   },
->>>>>>> 77b6cfeb
+});
+
+export const agentBuilder = new AgentBuilder({
+  model: openai('gpt-4.1'),
+  projectPath: '/Users/daniellew/Documents/Mastra/mastra-agent-builder-test4',
+  summaryModel: google('gemini-2.0-flash-001'),
 });
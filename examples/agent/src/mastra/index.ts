import { Mastra } from '@mastra/core';
import { PinoLogger } from '@mastra/loggers';
import { LibSQLStore } from '@mastra/libsql';

import {
  agentBuilder,
  agentThatHarassesYou,
  chefAgent,
  chefAgentResponses,
  dynamicAgent,
  evalAgent,
} from './agents/index';
import { myMcpServer, myMcpServerTwo } from './mcp/server';
import { myWorkflow } from './workflows';
import { chefModelV2Agent } from './agents/model-v2-agent';

const storage = new LibSQLStore({
  url: 'file:../../mastra.db',
});

export const mastra = new Mastra({
<<<<<<< HEAD
  agents: { chefAgent, chefAgentResponses, dynamicAgent, agentThatHarassesYou, agentBuilder, evalAgent },
=======
  agents: {
    chefAgent,
    chefAgentResponses,
    dynamicAgent,
    agentThatHarassesYou,
    evalAgent,
    chefModelV2Agent,
  },
>>>>>>> 7b4345c2
  logger: new PinoLogger({ name: 'Chef', level: 'debug' }),
  storage,
  mcpServers: {
    myMcpServer,
    myMcpServerTwo,
  },
  workflows: { myWorkflow },
  bundler: {
    sourcemap: true,
  },
  serverMiddleware: [
    {
      handler: (c, next) => {
        console.log('Middleware called');
        return next();
      },
    },
  ],
  // telemetry: {
  //   enabled: false,
  // }
});<|MERGE_RESOLUTION|>--- conflicted
+++ resolved
@@ -19,10 +19,8 @@
 });
 
 export const mastra = new Mastra({
-<<<<<<< HEAD
-  agents: { chefAgent, chefAgentResponses, dynamicAgent, agentThatHarassesYou, agentBuilder, evalAgent },
-=======
   agents: {
+    agentBuilder,
     chefAgent,
     chefAgentResponses,
     dynamicAgent,
@@ -30,7 +28,6 @@
     evalAgent,
     chefModelV2Agent,
   },
->>>>>>> 7b4345c2
   logger: new PinoLogger({ name: 'Chef', level: 'debug' }),
   storage,
   mcpServers: {

--- conflicted
+++ resolved
@@ -8,14 +8,6 @@
 
 import { Integration } from '../../domains/integrations/types';
 
-<<<<<<< HEAD
-// TODO: Fix, should come from 'core' package
-import { IntegrationPlugin } from '../../../../core/src/plugin';
-
-const links = [
-  { name: 'workflows', url: 'workflows', icon: workflow },
-  { name: 'logs', url: 'logs', icon: logs },
-=======
 import { Tab } from './tab';
 import { TabGroup } from './tab-group';
 
@@ -26,7 +18,6 @@
 }> = [
   { name: 'workflows', url: '/workflows', icon: 'workflow' },
   { name: 'logs', url: '/logs', icon: 'logs' },
->>>>>>> ce0efb0b
   {
     name: 'records',
     url: '/records',
@@ -40,15 +31,7 @@
   variable: '--tasa-explorer',
 });
 
-<<<<<<< HEAD
-interface SidebarProps {
-  plugins: Map<string, IntegrationPlugin>;
-}
-
-export const Sidebar = ({ plugins }: SidebarProps) => {
-=======
 export const Sidebar = ({ integrations }: { integrations: Integration[] }) => {
->>>>>>> ce0efb0b
   const pathname = usePathname();
 
   return (
@@ -92,18 +75,6 @@
             </div>
           </TabGroup>
         </div>
-        <div className="flex flex-col gap-0.5">
-          {plugins &&
-            Array.from(plugins.keys()).map(plugin => (
-              <Tab
-                text={plugin}
-                icon={''}
-                url={`plugins/${plugin}`}
-                key={plugin}
-                isActive={`plugins/${plugin}` === currentNavItem}
-              />
-            ))}
-        </div>
       </div>
     </div>
   );

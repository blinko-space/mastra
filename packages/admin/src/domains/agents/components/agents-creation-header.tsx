--- conflicted
+++ resolved
@@ -206,132 +206,9 @@
   };
   return (
     <Form {...form}>
-<<<<<<< HEAD
-      <form>
-        <section className="h-full border-[0.5px] border-t-0 border-b-0 border-l-0 border-mastra-border-1 flex-1">
-          <h1 className="text-base px-[1.31rem] py-4 font-medium ">Agent info</h1>
-          <div className="space-y-3 px-[1.31rem] py-4 pt-0">
-            <FormField
-              control={form.control}
-              name={'name'}
-              render={({ field }) => (
-                <FormItem>
-                  <FormLabel className="text-mastra-el-3 text-xs font-medium">
-                    Name <span>(required)</span>:
-                  </FormLabel>
-                  <FormControl>
-                    <Input
-                      type={'text'}
-                      className="placeholder:text-xs  py-5 bg-white/5 overflow-ellipsis"
-                      placeholder={''}
-                      autoComplete="false"
-                      autoCorrect="false"
-                      {...field}
-                    />
-                  </FormControl>
-                  <FormMessage />
-                </FormItem>
-              )}
-            />
-
-            <div className="space-y-2 border border-mastra-border-1 rounded px-3 pt-2 py-4">
-              <FormLabel className="text-mastra-el-3 text-xs font-medium">
-                Model Provider <span>(required)</span>:
-              </FormLabel>
-              <SelectDropDown
-                idKey="value"
-                data={modelProviders}
-                selectedValues={modelProvider}
-                setSelectedValues={setModelProvider}
-                placeholder="Model provider"
-                isSingleSelect
-                withCheckbox={false}
-                open={isModelProviderOpen}
-                onOpenChange={setIsModelProviderOpen}
-              >
-                <Button
-                  type="button"
-                  variant={'ghost'}
-                  className=" w-full py-5 mt-1  flex items-center justify-start  cursor-default rounded bg-mastra-bg-6 gap-2 border-[0.5px] border-mastra-border-1  px-2 text-xs"
-                >
-                  {modelProvider[0]?.value ? (
-                    <span className="flex items-center gap-2">
-                      <Icon
-                        name={modelProvider[0]?.icon}
-                        className={cn(
-                          'w-3 h-3',
-                          modelProvider[0].icon == 'anthropic-logomark' ? 'text-[#f0efe9]' : 'text-white',
-                        )}
-                      />
-                      <span> {modelProvider[0].name}</span>
-                    </span>
-                  ) : (
-                    'Select model provider'
-                  )}
-                </Button>
-              </SelectDropDown>
-              <AnimatePresence>
-                {modelProvider.length > 0 && (
-                  <motion.div
-                    key={'apiKey'}
-                    initial={{ opacity: 0, height: 0 }}
-                    animate={{ opacity: 1, height: 'auto' }}
-                    exit={{ opacity: 0, height: 0 }}
-                    transition={{
-                      type: 'spring',
-                      bounce: 0,
-                      duration: 0.5,
-                    }}
-                  >
-                    <div className="flex gap-2 items-center">
-                      <FormField
-                        control={form.control}
-                        name="apiKey"
-                        render={({ field }) => (
-                          <FormItem className="flex-1">
-                            <FormLabel className="text-mastra-el-3 text-xs font-medium">API Key:</FormLabel>
-                            <FormControl>
-                              <Input
-                                type={show ? 'text' : 'password'}
-                                className="placeholder:text-xs py-5 bg-white/5 overflow-ellipsis"
-                                placeholder={''}
-                                autoComplete="false"
-                                autoCorrect="false"
-                                {...field}
-                                onBlur={() => {
-                                  // TODO: save api key to .env
-                                }}
-                              />
-                            </FormControl>
-                            <FormMessage />
-                          </FormItem>
-                        )}
-                      />
-                      <Button
-                        type="button"
-                        className="w-[68px] font-mono text-sm self-end"
-                        onClick={() => setShow(prev => !prev)}
-                      >
-                        {show ? 'hide' : 'show'}
-                      </Button>
-                    </div>
-                  </motion.div>
-                )}
-
-                {models.length > 0 && (
-                  <motion.div
-                    initial={{ opacity: 0, height: 0 }}
-                    animate={{ opacity: 1, height: 'auto' }}
-                    transition={{
-                      type: 'spring',
-                      bounce: 0,
-                      duration: 0.5,
-                    }}
-                  >
-=======
-      <ScrollArea className="border-[0.5px] border-t-0 border-b-0 border-l-0 border-mastra-border-1  flex-1 h-full">
-        <form onSubmit={form.handleSubmit(onSubmit)}>
-          <section className="h-full">
+      <ScrollArea className="border-[0.5px] border-t-0 border-b-0 border-l-0 border-mastra-border-1 flex-1">
+        <form>
+          <section className="h-full ">
             <h1 className="text-base px-[1.31rem] py-4 font-medium ">Agent info</h1>
             <div className="space-y-3 px-[1.31rem] py-4 pt-0">
               <FormField
@@ -339,7 +216,9 @@
                 name={'name'}
                 render={({ field }) => (
                   <FormItem>
-                    <FormLabel className="text-mastra-el-3 text-xs font-medium">Name:</FormLabel>
+                    <FormLabel className="text-mastra-el-3 text-xs font-medium">
+                      Name <span>(required)</span>:
+                    </FormLabel>
                     <FormControl>
                       <Input
                         type={'text'}
@@ -356,7 +235,9 @@
               />
 
               <div className="space-y-2 border border-mastra-border-1 rounded px-3 pt-2 py-4">
-                <FormLabel className="text-mastra-el-3 text-xs font-medium">Model Provider:</FormLabel>
+                <FormLabel className="text-mastra-el-3 text-xs font-medium">
+                  Model Provider <span>(required)</span>:
+                </FormLabel>
                 <SelectDropDown
                   idKey="value"
                   data={modelProviders}
@@ -389,86 +270,87 @@
                     )}
                   </Button>
                 </SelectDropDown>
-
-                {modelProvider.length > 0 && (
-                  <FormField
-                    control={form.control}
-                    name="apiKey"
-                    render={({ field }) => (
-                      <FormItem>
-                        <FormLabel className="text-mastra-el-3 text-xs font-medium">API Key:</FormLabel>
-                        <FormControl>
-                          <Input
-                            type="password"
-                            className="placeholder:text-xs py-5 bg-white/5 overflow-ellipsis"
-                            placeholder={''}
-                            autoComplete="false"
-                            autoCorrect="false"
-                            {...field}
-                            onBlur={() => {
-                              // TODO: save api key to .env
-                            }}
-                          />
-                        </FormControl>
-                        <FormMessage />
-                      </FormItem>
-                    )}
-                  />
-                )}
-
-                {models.length > 0 && (
-                  <div>
->>>>>>> f79c35df
-                    <FormLabel className="text-mastra-el-3 text-xs font-medium">Model:</FormLabel>
-                    <SelectDropDown
-                      idKey="id"
-                      data={models}
-                      selectedValues={model}
-                      setSelectedValues={setModel}
-                      placeholder="Model"
-                      isSingleSelect
-                      withCheckbox={false}
-                      open={isModelOpen}
-                      onOpenChange={setIsModelOpen}
+                <AnimatePresence>
+                  {modelProvider.length > 0 && (
+                    <motion.div
+                      key={'apiKey'}
+                      initial={{ opacity: 0, height: 0 }}
+                      animate={{ opacity: 1, height: 'auto' }}
+                      exit={{ opacity: 0, height: 0 }}
+                      transition={{
+                        type: 'spring',
+                        bounce: 0,
+                        duration: 0.5,
+                      }}
                     >
-                      <Button
-                        type="button"
-                        variant={'ghost'}
-                        className=" w-full flex items-center justify-start h-[34px] mt-1 cursor-default rounded bg-mastra-bg-6 gap-2 border-[0.5px] border-mastra-border-1  px-2 py-1 text-xs"
+                      <div className="flex gap-2 items-center">
+                        <FormField
+                          control={form.control}
+                          name="apiKey"
+                          render={({ field }) => (
+                            <FormItem className="flex-1">
+                              <FormLabel className="text-mastra-el-3 text-xs font-medium">API Key:</FormLabel>
+                              <FormControl>
+                                <Input
+                                  type={show ? 'text' : 'password'}
+                                  className="placeholder:text-xs py-5 font-mono bg-white/5 overflow-ellipsis"
+                                  placeholder={''}
+                                  autoComplete="false"
+                                  autoCorrect="false"
+                                  {...field}
+                                  onBlur={() => {
+                                    // TODO: save api key to .env
+                                  }}
+                                />
+                              </FormControl>
+                              <FormMessage />
+                            </FormItem>
+                          )}
+                        />
+                        <Button
+                          type="button"
+                          className="w-[68px] font-mono text-sm self-end"
+                          onClick={() => setShow(prev => !prev)}
+                        >
+                          {show ? 'hide' : 'show'}
+                        </Button>
+                      </div>
+                    </motion.div>
+                  )}
+
+                  {models.length > 0 && (
+                    <motion.div
+                      initial={{ opacity: 0, height: 0 }}
+                      animate={{ opacity: 1, height: 'auto' }}
+                      transition={{
+                        type: 'spring',
+                        bounce: 0,
+                        duration: 0.5,
+                      }}
+                    >
+                      <FormLabel className="text-mastra-el-3 text-xs font-medium">Model:</FormLabel>
+                      <SelectDropDown
+                        idKey="id"
+                        data={models}
+                        selectedValues={model}
+                        setSelectedValues={setModel}
+                        placeholder="Model"
+                        isSingleSelect
+                        withCheckbox={false}
+                        open={isModelOpen}
+                        onOpenChange={setIsModelOpen}
                       >
-                        {model[0]?.id ? <span> {model[0].id}</span> : 'Select model'}
-                      </Button>
-                    </SelectDropDown>
-<<<<<<< HEAD
-                  </motion.div>
-                )}
-              </AnimatePresence>
-            </div>
-
-            <FormField
-              control={form.control}
-              name={'ragPrompt'}
-              render={({ field }) => (
-                <FormItem>
-                  <FormLabel className="text-mastra-el-3 text-xs font-medium">
-                    Agent Instructions <span>(required)</span>:
-                  </FormLabel>
-                  <FormControl>
-                    <Textarea
-                      size="lg"
-                      variant="default"
-                      className="placeholder:text-xs !min-h-[271px] bg-white/5 overflow-ellipsis"
-                      placeholder={''}
-                      {...field}
-                    />
-                  </FormControl>
-                  <FormMessage />
-                </FormItem>
-              )}
-            />
-=======
-                  </div>
-                )}
+                        <Button
+                          type="button"
+                          variant={'ghost'}
+                          className=" w-full flex items-center justify-start h-[34px] mt-1 cursor-default rounded bg-mastra-bg-6 gap-2 border-[0.5px] border-mastra-border-1  px-2 py-1 text-xs"
+                        >
+                          {model[0]?.id ? <span> {model[0].id}</span> : 'Select model'}
+                        </Button>
+                      </SelectDropDown>
+                    </motion.div>
+                  )}
+                </AnimatePresence>
               </div>
 
               <FormField
@@ -476,7 +358,9 @@
                 name={'ragPrompt'}
                 render={({ field }) => (
                   <FormItem>
-                    <FormLabel className="text-mastra-el-3 text-xs font-medium">Agent Instructions:</FormLabel>
+                    <FormLabel className="text-mastra-el-3 text-xs font-medium">
+                      Agent Instructions <span>(required)</span>:
+                    </FormLabel>
                     <FormControl>
                       <Textarea
                         size="lg"
@@ -490,24 +374,9 @@
                   </FormItem>
                 )}
               />
->>>>>>> f79c35df
 
               <p className="text-mastra-el-3 text-xs font-medium">Response Type</p>
               <div className="flex gap-3">
-                {/**hidden by default, auto-selected */}
-                {/* <FormField
-              control={form.control}
-              name={'textResponseType'}
-              render={({ field }) => (
-                <FormItem className="space-y-0 flex items-center gap-1">
-                  <FormControl>
-                    <Checkbox checked={field.value} disabled />
-                  </FormControl>
-                  <FormLabel className="text-mastra-el-3 text-xs font-medium mt-0">Text response type</FormLabel>
-                  <FormMessage />
-                </FormItem>
-              )}
-            /> */}
                 <FormField
                   control={form.control}
                   name={'structuredResponseType'}
@@ -532,41 +401,25 @@
                   }}
                 />
               ) : null}
+
+              {buttonContainer
+                ? createPortal(
+                    <Button
+                      onClick={() => {
+                        handleSubmit();
+                      }}
+                      type="submit"
+                      className="h-8 w-full px-4 mt-5 flex justify-center rounded"
+                    >
+                      Create Agent
+                    </Button>,
+                    buttonContainer as Element,
+                  )
+                : null}
             </div>
-<<<<<<< HEAD
-            <AnimatePresence>
-              {structuredResponseType ? (
-                <AgentStructuredOutput
-                  structuredResponse={structuredResponse}
-                  onSaveOutput={resp => {
-                    form.setValue('structuredResponse', resp);
-                  }}
-                />
-              ) : null}
-            </AnimatePresence>
-
-            {buttonContainer
-              ? createPortal(
-                  <Button
-                    onClick={() => {
-                      handleSubmit();
-                    }}
-                    type="submit"
-                    className="h-8 w-full px-4 mt-5 flex justify-center rounded"
-                  >
-                    Create Agent
-                  </Button>,
-                  buttonContainer as Element,
-                )
-              : null}
-          </div>
-        </section>
-      </form>
-=======
           </section>
         </form>
       </ScrollArea>
->>>>>>> f79c35df
     </Form>
   );
 };
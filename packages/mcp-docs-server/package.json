{
  "name": "@mastra/mcp-docs-server",
  "version": "0.13.6",
  "description": "MCP server for accessing Mastra.ai documentation, changelogs, and news.",
  "type": "module",
  "main": "dist/index.js",
  "types": "dist/index.d.ts",
  "bin": "dist/stdio.js",
  "files": [
    "dist",
    ".docs",
    "README.md"
  ],
  "exports": {
    ".": {
      "import": {
        "types": "./dist/index.d.ts",
        "default": "./dist/index.js"
      }
    },
    "./package.json": "./package.json"
  },
  "scripts": {
    "prepare-docs": "cross-env PREPARE=true node dist/prepare-docs/prepare.js",
    "build:cli": "tsup src/stdio.ts src/prepare-docs/prepare.ts --format esm --experimental-dts --treeshake=smallest --splitting",
    "pretest": "pnpm turbo build --filter @mastra/mcp-docs-server",
    "test": "vitest run",
    "lint": "eslint ."
  },
  "keywords": [],
  "author": "",
  "license": "Apache-2.0",
  "dependencies": {
    "@mastra/core": "workspace:*",
    "@mastra/mcp": "workspace:^",
    "@modelcontextprotocol/sdk": "^1.13.0",
    "date-fns": "^4.1.0",
    "exit-hook": "^4.0.0",
    "jsdom": "^26.1.0",
    "turndown": "^7.2.0",
    "uuid": "^11.1.0",
    "zod": "^3.25.67",
    "zod-to-json-schema": "^3.24.5"
  },
  "devDependencies": {
    "@hono/node-server": "^1.14.4",
    "@internal/lint": "workspace:*",
    "@mastra/core": "workspace:*",
    "@types/jsdom": "^21.1.7",
    "@types/node": "^20.19.0",
    "@types/turndown": "^5.0.5",
    "@wong2/mcp-cli": "^1.10.0",
    "cross-env": "^7.0.3",
    "eslint": "^9.30.1",
    "hono": "^4.8.4",
    "tsup": "^8.5.0",
    "tsx": "^4.19.4",
    "typescript": "^5.8.3",
    "vitest": "^3.2.4"
<<<<<<< HEAD
  },
  "peerDependencies": {
    "@mastra/core": "^0.10.2-alpha.0"
=======
>>>>>>> 6bd354cb
  }
}<|MERGE_RESOLUTION|>--- conflicted
+++ resolved
@@ -57,11 +57,5 @@
     "tsx": "^4.19.4",
     "typescript": "^5.8.3",
     "vitest": "^3.2.4"
-<<<<<<< HEAD
-  },
-  "peerDependencies": {
-    "@mastra/core": "^0.10.2-alpha.0"
-=======
->>>>>>> 6bd354cb
   }
 }
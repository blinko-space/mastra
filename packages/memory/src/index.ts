import type { AllMastraMessageTypesList, CoreTool, MastraMessageV1, MastraMessageV3 } from '@mastra/core';
import { getToolName, MessageList } from '@mastra/core/agent';
import type { MastraMessageV2 } from '@mastra/core/agent';
import { MastraMemory } from '@mastra/core/memory';
import type { MemoryConfig, SharedMemoryConfig, StorageThreadType, WorkingMemoryTemplate } from '@mastra/core/memory';
<<<<<<< HEAD
import type { StorageGetMessagesArg, ThreadSortOptions } from '@mastra/core/storage';
import { generateEmptyFromSchema } from '@mastra/core/utils';
import { embedMany, isToolUIPart } from 'ai';
import type { CoreMessage, TextPart, UIMessage } from 'ai';
=======
import type { StorageGetMessagesArg, ThreadSortOptions, PaginationInfo } from '@mastra/core/storage';
import { embedMany } from 'ai';
import type { CoreMessage, TextPart } from 'ai';
>>>>>>> 153a3e90
import { Mutex } from 'async-mutex';
import type { JSONSchema7 } from 'json-schema';

// AI SDK v4 UIMessage type definition (extracted to avoid import issues)
interface AIV4UIMessage {
  id: string;
  role: 'user' | 'assistant' | 'system' | 'data';
  content: string;
  createdAt?: Date;
  parts: Array<any>;
  toolInvocations?: Array<any>;
  experimental_attachments?: Array<any>;
  reasoning?: string;
  annotations?: Array<any>;
}

import xxhash from 'xxhash-wasm';
import { ZodObject } from 'zod';
import type { ZodTypeAny } from 'zod';
import zodToJsonSchema from 'zod-to-json-schema';
import { updateWorkingMemoryTool, __experimental_updateWorkingMemoryToolVNext } from './tools/working-memory';

// Type for flexible message deletion input
export type MessageDeleteInput = string[] | { id: string }[];

// Average characters per token based on OpenAI's tokenization
const CHARS_PER_TOKEN = 4;

const DEFAULT_MESSAGE_RANGE = { before: 2, after: 2 } as const;
const DEFAULT_TOP_K = 2;

const isZodObject = (v: ZodTypeAny): v is ZodObject<any, any, any> => v instanceof ZodObject;

/**
 * Concrete implementation of MastraMemory that adds support for thread configuration
 * and message injection.
 */
export class Memory extends MastraMemory {
  constructor(config: SharedMemoryConfig = {}) {
    super({ name: 'Memory', ...config });

    const mergedConfig = this.getMergedThreadConfig({
      workingMemory: config.options?.workingMemory || {
        // these defaults are now set inside @mastra/core/memory in getMergedThreadConfig.
        // In a future release we can remove it from this block - for now if we remove it
        // and someone bumps @mastra/memory without bumping @mastra/core the defaults wouldn't exist yet
        enabled: false,
        template: this.defaultWorkingMemoryTemplate,
      },
    });
    this.threadConfig = mergedConfig;
  }

  protected async validateThreadIsOwnedByResource(threadId: string, resourceId: string) {
    const thread = await this.storage.getThreadById({ threadId });
    if (!thread) {
      throw new Error(`No thread found with id ${threadId}`);
    }
    if (thread.resourceId !== resourceId) {
      throw new Error(
        `Thread with id ${threadId} is for resource with id ${thread.resourceId} but resource ${resourceId} was queried.`,
      );
    }
  }

  protected checkStorageFeatureSupport(config: MemoryConfig) {
    if (
      typeof config.semanticRecall === `object` &&
      config.semanticRecall.scope === `resource` &&
      !this.storage.supports.selectByIncludeResourceScope
    ) {
      throw new Error(
        `Memory error: Attached storage adapter "${this.storage.name || 'unknown'}" doesn't support semanticRecall: { scope: "resource" } yet and currently only supports per-thread semantic recall.`,
      );
    }

    if (
      config.workingMemory?.enabled &&
      config.workingMemory.scope === `resource` &&
      !this.storage.supports.resourceWorkingMemory
    ) {
      throw new Error(
        `Memory error: Attached storage adapter "${this.storage.name || 'unknown'}" doesn't support workingMemory: { scope: "resource" } yet and currently only supports per-thread working memory. Supported adapters: LibSQL, PostgreSQL, Upstash.`,
      );
    }
  }

  async query({
    threadId,
    resourceId,
    selectBy,
    threadConfig,
  }: StorageGetMessagesArg & {
    threadConfig?: MemoryConfig;
  }): Promise<{
    messages: CoreMessage[];
    uiMessages: UIMessage[];
    uiMessagesV4: AIV4UIMessage[];
    messagesV2: MastraMessageV2[];
  }> {
    if (resourceId) await this.validateThreadIsOwnedByResource(threadId, resourceId);

    const vectorResults: {
      id: string;
      score: number;
      metadata?: Record<string, any>;
      vector?: number[];
    }[] = [];

    this.logger.debug(`Memory query() with:`, {
      threadId,
      selectBy,
      threadConfig,
    });

    const config = this.getMergedThreadConfig(threadConfig || {});

    this.checkStorageFeatureSupport(config);

    const defaultRange = DEFAULT_MESSAGE_RANGE;
    const defaultTopK = DEFAULT_TOP_K;

    const vectorConfig =
      typeof config?.semanticRecall === `boolean`
        ? {
            topK: defaultTopK,
            messageRange: defaultRange,
          }
        : {
            topK: config?.semanticRecall?.topK ?? defaultTopK,
            messageRange: config?.semanticRecall?.messageRange ?? defaultRange,
          };

    const resourceScope = typeof config?.semanticRecall === 'object' && config?.semanticRecall?.scope === `resource`;

    if (config?.semanticRecall && selectBy?.vectorSearchString && this.vector) {
      const { embeddings, dimension } = await this.embedMessageContent(selectBy.vectorSearchString!);
      const { indexName } = await this.createEmbeddingIndex(dimension);

      await Promise.all(
        embeddings.map(async embedding => {
          if (typeof this.vector === `undefined`) {
            throw new Error(
              `Tried to query vector index ${indexName} but this Memory instance doesn't have an attached vector db.`,
            );
          }

          vectorResults.push(
            ...(await this.vector.query({
              indexName,
              queryVector: embedding,
              topK: vectorConfig.topK,
              filter: resourceScope
                ? {
                    resource_id: resourceId,
                  }
                : {
                    thread_id: threadId,
                  },
            })),
          );
        }),
      );
    }

    // Get raw messages from storage
    const rawMessages = await this.storage.getMessages({
      threadId,
      resourceId,
      format: 'v2',
      selectBy: {
        ...selectBy,
        ...(vectorResults?.length
          ? {
              include: vectorResults.map(r => ({
                id: r.metadata?.message_id,
                threadId: r.metadata?.thread_id,
                withNextMessages:
                  typeof vectorConfig.messageRange === 'number'
                    ? vectorConfig.messageRange
                    : vectorConfig.messageRange.after,
                withPreviousMessages:
                  typeof vectorConfig.messageRange === 'number'
                    ? vectorConfig.messageRange
                    : vectorConfig.messageRange.before,
              })),
            }
          : {}),
      },
      threadConfig: config,
    });

    const list = new MessageList({ threadId, resourceId }).add(rawMessages, 'memory');
    return {
      get messages() {
        // returning v1 messages for backwards compat! v1 messages were CoreMessages stored in the db.
        // returning .v1() takes stored messages which may be in v2 or v1 format and converts them to v1 shape, which is a CoreMessage + id + threadId + resourceId, etc
        // Perhaps this should be called coreRecord or something ? - for now keeping v1 since it reflects that this used to be our db storage record shape
        const v1Messages = list.get.all.v1();
        // the conversion from V2/UIMessage -> V1/CoreMessage can sometimes split the messages up into more messages than before
        // so slice off the earlier messages if it'll exceed the lastMessages setting
        if (selectBy?.last && v1Messages.length > selectBy.last) {
          // ex: 23 (v1 messages) minus 20 (selectBy.last messages)
          // means we will start from index 3 and keep all the later newer messages from index 3 til the end of the array
          return v1Messages.slice(v1Messages.length - selectBy.last) as CoreMessage[];
        }
        // TODO: this is absolutely wrong but became apparent that this is what we were doing before adding MessageList. Our public types said CoreMessage but we were returning MessageType which is equivalent to MastraMessageV1
        // In a breaking change we should make this the type it actually is.
        return v1Messages as CoreMessage[];
      },
      get uiMessages() {
        return list.get.all.aiV5.ui();
      },
      get uiMessagesV4() {
        return list.get.all.aiV4.ui();
      },
      get messagesV2() {
        return list.get.all.v2();
      },
    };
  }

  async rememberMessages({
    threadId,
    resourceId,
    vectorMessageSearch,
    config,
  }: {
    threadId: string;
    resourceId?: string;
    vectorMessageSearch?: string;
    config?: MemoryConfig;
  }): Promise<{ messages: MastraMessageV1[]; messagesV2: MastraMessageV2[] }> {
    if (resourceId) await this.validateThreadIsOwnedByResource(threadId, resourceId);
    const threadConfig = this.getMergedThreadConfig(config || {});

    if (!threadConfig.lastMessages && !threadConfig.semanticRecall) {
      return {
        messages: [],
        messagesV2: [],
      };
    }

    const messagesResult = await this.query({
      resourceId,
      threadId,
      selectBy: {
        last: threadConfig.lastMessages,
        vectorSearchString: threadConfig.semanticRecall && vectorMessageSearch ? vectorMessageSearch : undefined,
      },
      threadConfig: config,
      format: 'v2',
    });
    // Using MessageList here just to convert mixed input messages to single type output messages
    const list = new MessageList({ threadId, resourceId }).add(messagesResult.messagesV2, 'memory');

    this.logger.debug(`Remembered message history includes ${messagesResult.messages.length} messages.`);
    return { messages: list.get.all.v1(), messagesV2: list.get.all.v2() };
  }

  async getThreadById({ threadId }: { threadId: string }): Promise<StorageThreadType | null> {
    return this.storage.getThreadById({ threadId });
  }

  async getThreadsByResourceId({
    resourceId,
    orderBy,
    sortDirection,
  }: { resourceId: string } & ThreadSortOptions): Promise<StorageThreadType[]> {
    return this.storage.getThreadsByResourceId({ resourceId, orderBy, sortDirection });
  }

  async getThreadsByResourceIdPaginated({
    resourceId,
    page,
    perPage,
    orderBy,
    sortDirection,
  }: {
    resourceId: string;
    page: number;
    perPage: number;
  } & ThreadSortOptions): Promise<
    PaginationInfo & {
      threads: StorageThreadType[];
    }
  > {
    return this.storage.getThreadsByResourceIdPaginated({
      resourceId,
      page,
      perPage,
      orderBy,
      sortDirection,
    });
  }

  async saveThread({ thread }: { thread: StorageThreadType; memoryConfig?: MemoryConfig }): Promise<StorageThreadType> {
    return this.storage.saveThread({ thread });
  }

  async updateThread({
    id,
    title,
    metadata,
  }: {
    id: string;
    title: string;
    metadata: Record<string, unknown>;
  }): Promise<StorageThreadType> {
    return this.storage.updateThread({
      id,
      title,
      metadata,
    });
  }

  async deleteThread(threadId: string): Promise<void> {
    await this.storage.deleteThread({ threadId });
  }

  async updateWorkingMemory({
    threadId,
    resourceId,
    workingMemory,
    memoryConfig,
  }: {
    threadId: string;
    resourceId?: string;
    workingMemory: string;
    memoryConfig?: MemoryConfig;
  }): Promise<void> {
    const config = this.getMergedThreadConfig(memoryConfig || {});

    if (!config.workingMemory?.enabled) {
      throw new Error('Working memory is not enabled for this memory instance');
    }

    this.checkStorageFeatureSupport(config);

    const scope = config.workingMemory.scope || 'thread';

    if (scope === 'resource' && resourceId) {
      // Update working memory in resource table
      await this.storage.updateResource({
        resourceId,
        workingMemory,
      });
    } else {
      // Update working memory in thread metadata (existing behavior)
      const thread = await this.storage.getThreadById({ threadId });
      if (!thread) {
        throw new Error(`Thread ${threadId} not found`);
      }

      await this.storage.updateThread({
        id: threadId,
        title: thread.title || 'Untitled Thread',
        metadata: {
          ...thread.metadata,
          workingMemory,
        },
      });
    }
  }

  private updateWorkingMemoryMutexes = new Map<string, Mutex>();
  /**
   * @warning experimental! can be removed or changed at any time
   */
  async __experimental_updateWorkingMemoryVNext({
    threadId,
    resourceId,
    workingMemory,
    searchString,
    memoryConfig,
  }: {
    threadId: string;
    resourceId?: string;
    workingMemory: string;
    searchString?: string;
    memoryConfig?: MemoryConfig;
  }): Promise<{ success: boolean; reason: string }> {
    const config = this.getMergedThreadConfig(memoryConfig || {});

    if (!config.workingMemory?.enabled) {
      throw new Error('Working memory is not enabled for this memory instance');
    }

    this.checkStorageFeatureSupport(config);

    // If the agent calls the update working memory tool multiple times simultaneously
    // each call could overwrite the other call
    // so get an in memory mutex to make sure this.getWorkingMemory() returns up to date data each time
    const mutexKey =
      memoryConfig?.workingMemory?.scope === `resource` ? `resource-${resourceId}` : `thread-${threadId}`;
    const mutex = this.updateWorkingMemoryMutexes.has(mutexKey)
      ? this.updateWorkingMemoryMutexes.get(mutexKey)!
      : new Mutex();
    this.updateWorkingMemoryMutexes.set(mutexKey, mutex);
    const release = await mutex.acquire();

    try {
      const existingWorkingMemory = (await this.getWorkingMemory({ threadId, resourceId, memoryConfig })) || '';
      const template = await this.getWorkingMemoryTemplate({ memoryConfig });

      let reason = '';
      if (existingWorkingMemory) {
        if (searchString && existingWorkingMemory?.includes(searchString)) {
          workingMemory = existingWorkingMemory.replace(searchString, workingMemory);
          reason = `found and replaced searchString with newMemory`;
        } else if (
          existingWorkingMemory.includes(workingMemory) ||
          template?.content?.trim() === workingMemory.trim()
        ) {
          return {
            success: false,
            reason: `attempted to insert duplicate data into working memory. this entry was skipped`,
          };
        } else {
          if (searchString) {
            reason = `attempted to replace working memory string that doesn't exist. Appending to working memory instead.`;
          } else {
            reason = `appended newMemory to end of working memory`;
          }

          workingMemory = existingWorkingMemory + `\n${workingMemory}`;
        }
      } else if (workingMemory === template?.content) {
        return {
          success: false,
          reason: `try again when you have data to add. newMemory was equal to the working memory template`,
        };
      } else {
        reason = `started new working memory`;
      }

      // remove empty template insertions which models sometimes duplicate
      workingMemory = template?.content ? workingMemory.replaceAll(template?.content, '') : workingMemory;

      const scope = config.workingMemory.scope || 'thread';

      if (scope === 'resource' && resourceId) {
        // Update working memory in resource table
        await this.storage.updateResource({
          resourceId,
          workingMemory,
        });

        if (reason) {
          return { success: true, reason };
        }
      } else {
        // Update working memory in thread metadata (existing behavior)
        const thread = await this.storage.getThreadById({ threadId });
        if (!thread) {
          throw new Error(`Thread ${threadId} not found`);
        }

        await this.storage.updateThread({
          id: threadId,
          title: thread.title || 'Untitled Thread',
          metadata: {
            ...thread.metadata,
            workingMemory,
          },
        });
      }

      return { success: true, reason };
    } catch (e) {
      this.logger.error(e instanceof Error ? e.stack || e.message : JSON.stringify(e));
      return { success: false, reason: 'Tool error.' };
    } finally {
      release();
    }
  }

  protected chunkText(text: string, tokenSize = 4096) {
    // Convert token size to character size with some buffer
    const charSize = tokenSize * CHARS_PER_TOKEN;
    const chunks: string[] = [];
    let currentChunk = '';

    // Split text into words to avoid breaking words
    const words = text.split(/\s+/);

    for (const word of words) {
      // Add space before word unless it's the first word in the chunk
      const wordWithSpace = currentChunk ? ' ' + word : word;

      // If adding this word would exceed the chunk size, start a new chunk
      if (currentChunk.length + wordWithSpace.length > charSize) {
        chunks.push(currentChunk);
        currentChunk = word;
      } else {
        currentChunk += wordWithSpace;
      }
    }

    // Add the final chunk if not empty
    if (currentChunk) {
      chunks.push(currentChunk);
    }

    return chunks;
  }

  private hasher = xxhash();

  // embedding is computationally expensive so cache content -> embeddings/chunks
  private embeddingCache = new Map<
    number,
    {
      chunks: string[];
      embeddings: Awaited<ReturnType<typeof embedMany>>['embeddings'];
      dimension: number | undefined;
    }
  >();
  private firstEmbed: Promise<any> | undefined;
  protected async embedMessageContent(content: string) {
    // use fast xxhash for lower memory usage. if we cache by content string we will store all messages in memory for the life of the process
    const key = (await this.hasher).h32(content);
    const cached = this.embeddingCache.get(key);
    if (cached) return cached;
    const chunks = this.chunkText(content);

    if (typeof this.embedder === `undefined`) {
      throw new Error(`Tried to embed message content but this Memory instance doesn't have an attached embedder.`);
    }
    // for fastembed multiple initial calls to embed will fail if the model hasn't been downloaded yet.
    const isFastEmbed = this.embedder.provider === `fastembed`;
    if (isFastEmbed && this.firstEmbed instanceof Promise) {
      // so wait for the first one
      await this.firstEmbed;
    }

    const promise = embedMany({
      values: chunks,
      model: this.embedder,
      maxRetries: 3,
    });

    if (isFastEmbed && !this.firstEmbed) this.firstEmbed = promise;
    const { embeddings } = await promise;

    const result = {
      embeddings,
      chunks,
      dimension: embeddings[0]?.length,
    };
    this.embeddingCache.set(key, result);
    return result;
  }

  async saveMessages(args: {
    messages: AllMastraMessageTypesList;
    memoryConfig?: MemoryConfig | undefined;
    format?: 'v1';
  }): Promise<MastraMessageV1[]>;
  async saveMessages(args: {
    messages: AllMastraMessageTypesList;
    memoryConfig?: MemoryConfig | undefined;
    format: 'v2';
  }): Promise<MastraMessageV2[]>;
  async saveMessages(args: {
    messages: AllMastraMessageTypesList;
    memoryConfig?: MemoryConfig | undefined;
    format: 'v3';
  }): Promise<MastraMessageV3[]>;
  async saveMessages({
    messages,
    memoryConfig,
    format = `v1`,
  }: {
    messages: AllMastraMessageTypesList;
    memoryConfig?: MemoryConfig | undefined;
    format?: 'v1' | 'v2' | 'v3';
  }): Promise<MastraMessageV2[] | MastraMessageV1[] | MastraMessageV3[]> {
    // Then strip working memory tags from all messages
    const updatedMessages = messages
      .map(m => {
        if (MessageList.isMastraMessageV1(m)) {
          return this.updateMessageToHideWorkingMemory(m);
        }
        if (MessageList.isMastraMessageV2(m)) {
          // add this to prevent "error saving undefined in the db" if a project is on an earlier storage version but new memory/storage
          if (!m.type) m.type = `v2`;
          return this.updateMessageToHideWorkingMemoryV2(m);
        }

        if (!m.type) m.type = `v3`;
        return this.updateMessageToHideWorkingMemoryV3(m);
      })
      .filter((m): m is MastraMessageV1 | MastraMessageV2 | MastraMessageV3 => Boolean(m));

    const config = this.getMergedThreadConfig(memoryConfig);

    const result = this.storage.saveMessages({
      messages: new MessageList().add(updatedMessages, 'memory').get.all.v2(),
      format: 'v2',
    });

    if (this.vector && config.semanticRecall) {
      let indexName: Promise<string>;
      await Promise.all(
        updatedMessages.map(async message => {
          let textForEmbedding: string | null = null;

          if (MessageList.isMastraMessageV2(message)) {
            if (
              message.content.content &&
              typeof message.content.content === 'string' &&
              message.content.content.trim() !== ''
            ) {
              textForEmbedding = message.content.content;
            } else if (message.content.parts && message.content.parts.length > 0) {
              // Extract text from all text parts, concatenate
              const joined = message.content.parts
                .filter(part => part.type === 'text')
                .map(part => (part as TextPart).text)
                .join(' ')
                .trim();
              if (joined) textForEmbedding = joined;
            }
          } else if (MessageList.isMastraMessageV1(message)) {
            if (message.content && typeof message.content === 'string' && message.content.trim() !== '') {
              textForEmbedding = message.content;
            } else if (message.content && Array.isArray(message.content) && message.content.length > 0) {
              // Extract text from all text parts, concatenate
              const joined = message.content
                .filter(part => part.type === 'text')
                .map(part => part.text)
                .join(' ')
                .trim();
              if (joined) textForEmbedding = joined;
            }
          }

          if (!textForEmbedding) return;

          const { embeddings, chunks, dimension } = await this.embedMessageContent(textForEmbedding);

          if (typeof indexName === `undefined`) {
            indexName = this.createEmbeddingIndex(dimension).then(result => result.indexName);
          }

          if (typeof this.vector === `undefined`) {
            throw new Error(
              `Tried to upsert embeddings to index ${indexName} but this Memory instance doesn't have an attached vector db.`,
            );
          }

          await this.vector.upsert({
            indexName: await indexName,
            vectors: embeddings,
            metadata: chunks.map(() => ({
              message_id: message.id,
              thread_id: message.threadId,
              resource_id: message.resourceId,
            })),
          });
        }),
      );
    }

    if (format === `v1`) return new MessageList().add(await result, 'memory').get.all.v1(); // for backwards compat convert to v1 message format
    return result;
  }
  protected updateMessageToHideWorkingMemory(message: MastraMessageV1): MastraMessageV1 | null {
    const workingMemoryRegex = /<working_memory>([^]*?)<\/working_memory>/g;

    if (typeof message?.content === `string`) {
      return {
        ...message,
        content: message.content.replace(workingMemoryRegex, ``).trim(),
      };
    } else if (Array.isArray(message?.content)) {
      // Filter out updateWorkingMemory tool-call/result content items
      const filteredContent = message.content.filter(
        content =>
          (content.type !== 'tool-call' && content.type !== 'tool-result') ||
          content.toolName !== 'updateWorkingMemory',
      );
      const newContent = filteredContent.map(content => {
        if (content.type === 'text') {
          return {
            ...content,
            text: content.text.replace(workingMemoryRegex, '').trim(),
          };
        }
        return { ...content };
      }) as MastraMessageV1['content'];
      if (!newContent.length) return null;
      return { ...message, content: newContent };
    } else {
      return { ...message };
    }
  }
  protected updateMessageToHideWorkingMemoryV2(message: MastraMessageV2): MastraMessageV2 | null {
    const workingMemoryRegex = /<working_memory>([^]*?)<\/working_memory>/g;

    const newMessage = { ...message, content: { ...message.content } }; // Deep copy message and content

    if (newMessage.content.content && typeof newMessage.content.content === 'string') {
      newMessage.content.content = newMessage.content.content.replace(workingMemoryRegex, '').trim();
    }

    if (newMessage.content.parts) {
      newMessage.content.parts = newMessage.content.parts
        .filter(part => {
          if (part.type === 'tool-invocation') {
            return part.toolInvocation.toolName !== 'updateWorkingMemory';
          }
          return true;
        })
        .map(part => {
          if (part.type === 'text') {
            return {
              ...part,
              text: part.text.replace(workingMemoryRegex, '').trim(),
            };
          }
          return part;
        });

      // If all parts were filtered out (e.g., only contained updateWorkingMemory tool calls) we need to skip the whole message, it was only working memory tool calls/results
      if (newMessage.content.parts.length === 0) {
        return null;
      }
    }

    return newMessage;
  }

  protected updateMessageToHideWorkingMemoryV3(message: MastraMessageV3): MastraMessageV3 | null {
    const workingMemoryRegex = /<working_memory>([^]*?)<\/working_memory>/g;

    const newMessage = { ...message, content: { ...message.content } }; // Deep copy message and content

    if (newMessage.content.parts) {
      newMessage.content.parts = newMessage.content.parts
        .filter(part => {
          if (isToolUIPart(part)) {
            return getToolName(part) !== 'updateWorkingMemory';
          }
          return true;
        })
        .map(part => {
          if (part.type === 'text') {
            return {
              ...part,
              text: part.text.replace(workingMemoryRegex, '').trim(),
            };
          }
          return part;
        });

      // If all parts were filtered out (e.g., only contained updateWorkingMemory tool calls) we need to skip the whole message, it was only working memory tool calls/results
      if (newMessage.content.parts.length === 0) {
        return null;
      }
    }

    return newMessage;
  }

  protected parseWorkingMemory(text: string): string | null {
    if (!this.threadConfig.workingMemory?.enabled) return null;

    const workingMemoryRegex = /<working_memory>([^]*?)<\/working_memory>/g;
    const matches = text.match(workingMemoryRegex);
    const match = matches?.[0];

    if (match) {
      return match.replace(/<\/?working_memory>/g, '').trim();
    }

    return null;
  }

  public async getWorkingMemory({
    threadId,
    resourceId,
    memoryConfig,
  }: {
    threadId: string;
    resourceId?: string;
    memoryConfig?: MemoryConfig;
  }): Promise<string | null> {
    const config = this.getMergedThreadConfig(memoryConfig || {});
    if (!config.workingMemory?.enabled) {
      return null;
    }

    this.checkStorageFeatureSupport(config);

    const scope = config.workingMemory.scope || 'thread';
    let workingMemoryData: string | null = null;

    if (scope === 'resource' && resourceId) {
      // Get working memory from resource table
      const resource = await this.storage.getResourceById({ resourceId });
      workingMemoryData = resource?.workingMemory || null;
    } else {
      // Get working memory from thread metadata (default behavior)
      const thread = await this.storage.getThreadById({ threadId });
      workingMemoryData = thread?.metadata?.workingMemory as string;
    }

    if (!workingMemoryData) {
      return null;
    }

    return workingMemoryData;
  }

  /**
   * Gets the working memory template for the current memory configuration.
   * Supports both ZodObject and JSONSchema7 schemas.
   *
   * @param memoryConfig - The memory configuration containing the working memory settings
   * @returns The working memory template with format and content, or null if working memory is disabled
   */
  public async getWorkingMemoryTemplate({
    memoryConfig,
  }: {
    memoryConfig?: MemoryConfig;
  }): Promise<WorkingMemoryTemplate | null> {
    const config = this.getMergedThreadConfig(memoryConfig || {});

    if (!config.workingMemory?.enabled) {
      return null;
    }

    // Get thread from storage
    if (config.workingMemory?.schema) {
      try {
        const schema = config.workingMemory.schema;
        let convertedSchema: JSONSchema7;

        if (isZodObject(schema as ZodTypeAny)) {
          // Convert ZodObject to JSON Schema
          convertedSchema = zodToJsonSchema(schema as ZodTypeAny, {
            $refStrategy: 'none',
          }) as JSONSchema7;
        } else {
          // Already a JSON Schema
          convertedSchema = schema as any as JSONSchema7;
        }

        return { format: 'json', content: JSON.stringify(convertedSchema) };
      } catch (error) {
        this.logger.error('Error converting schema', error);
        throw error;
      }
    }

    // Return working memory from metadata
    const memory = config.workingMemory.template || this.defaultWorkingMemoryTemplate;
    return { format: 'markdown', content: memory.trim() };
  }

  public async getSystemMessage({
    threadId,
    resourceId,
    memoryConfig,
  }: {
    threadId: string;
    resourceId?: string;
    memoryConfig?: MemoryConfig;
  }): Promise<string | null> {
    const config = this.getMergedThreadConfig(memoryConfig);
    if (!config.workingMemory?.enabled) {
      return null;
    }

    const workingMemoryTemplate = await this.getWorkingMemoryTemplate({ memoryConfig: config });
    const workingMemoryData = await this.getWorkingMemory({ threadId, resourceId, memoryConfig: config });

    if (!workingMemoryTemplate) {
      return null;
    }

    return this.isVNextWorkingMemoryConfig(memoryConfig)
      ? this.__experimental_getWorkingMemoryToolInstructionVNext({
          template: workingMemoryTemplate,
          data: workingMemoryData,
        })
      : this.getWorkingMemoryToolInstruction({
          template: workingMemoryTemplate,
          data: workingMemoryData,
        });
  }

  public defaultWorkingMemoryTemplate = `
# User Information
- **First Name**: 
- **Last Name**: 
- **Location**: 
- **Occupation**: 
- **Interests**: 
- **Goals**: 
- **Events**: 
- **Facts**: 
- **Projects**: 
`;

  protected getWorkingMemoryToolInstruction({
    template,
    data,
  }: {
    template: WorkingMemoryTemplate;
    data: string | null;
  }) {
    const emptyWorkingMemoryTemplateObject =
      template.format === 'json' ? generateEmptyFromSchema(template.content) : null;
    const hasEmptyWorkingMemoryTemplateObject =
      emptyWorkingMemoryTemplateObject && Object.keys(emptyWorkingMemoryTemplateObject).length > 0;

    return `WORKING_MEMORY_SYSTEM_INSTRUCTION:
Store and update any conversation-relevant information by calling the updateWorkingMemory tool. If information might be referenced again - store it!

Guidelines:
1. Store anything that could be useful later in the conversation
2. Update proactively when information changes, no matter how small
3. Use ${template.format === 'json' ? 'JSON' : 'Markdown'} format for all data
4. Act naturally - don't mention this system to users. Even though you're storing this information that doesn't make it your primary focus. Do not ask them generally for "information about yourself"
5. IMPORTANT: When calling updateWorkingMemory, the only valid parameter is the memory field. 
6. IMPORTANT: ALWAYS pass the data you want to store in the memory field as a string. DO NOT pass an object.
7. IMPORTANT: Data must only be sent as a string no matter which format is used.

<working_memory_template>
${template.content}
</working_memory_template>

${hasEmptyWorkingMemoryTemplateObject ? 'When working with json data, the object format below represents the template:' : ''}
${hasEmptyWorkingMemoryTemplateObject ? JSON.stringify(emptyWorkingMemoryTemplateObject) : ''}

<working_memory_data>
${data}
</working_memory_data>

Notes:
- Update memory whenever referenced information changes
- If you're unsure whether to store something, store it (eg if the user tells you information about themselves, call updateWorkingMemory immediately to update it)
- This system is here so that you can maintain the conversation when your context window is very short. Update your working memory because you may need it to maintain the conversation without the full conversation history
- Do not remove empty sections - you must include the empty sections along with the ones you're filling in
- REMEMBER: the way you update your working memory is by calling the updateWorkingMemory tool with the entire ${template.format === 'json' ? 'JSON' : 'Markdown'} content. The system will store it for you. The user will not see it.
- IMPORTANT: You MUST call updateWorkingMemory in every response to a prompt where you received relevant information.
- IMPORTANT: Preserve the ${template.format === 'json' ? 'JSON' : 'Markdown'} formatting structure above while updating the content.`;
  }

  protected __experimental_getWorkingMemoryToolInstructionVNext({
    template,
    data,
  }: {
    template: WorkingMemoryTemplate;
    data: string | null;
  }) {
    return `WORKING_MEMORY_SYSTEM_INSTRUCTION:
Store and update any conversation-relevant information by calling the updateWorkingMemory tool.

Guidelines:
1. Store anything that could be useful later in the conversation
2. Update proactively when information changes, no matter how small
3. Use ${template.format === 'json' ? 'JSON' : 'Markdown'} format for all data
4. Act naturally - don't mention this system to users. Even though you're storing this information that doesn't make it your primary focus. Do not ask them generally for "information about yourself"
5. If your memory has not changed, you do not need to call the updateWorkingMemory tool. By default it will persist and be available for you in future interactions
6. Information not being relevant to the current conversation is not a valid reason to replace or remove working memory information. Your working memory spans across multiple conversations and may be needed again later, even if it's not currently relevant.

<working_memory_template>
${template.content}
</working_memory_template>

<working_memory_data>
${data}
</working_memory_data>

Notes:
- Update memory whenever referenced information changes
${
  template.content !== this.defaultWorkingMemoryTemplate
    ? `- Only store information if it's in the working memory template, do not store other information unless the user asks you to remember it, as that non-template information may be irrelevant`
    : `- If you're unsure whether to store something, store it (eg if the user tells you information about themselves, call updateWorkingMemory immediately to update it)
`
}
- This system is here so that you can maintain the conversation when your context window is very short. Update your working memory because you may need it to maintain the conversation without the full conversation history
- REMEMBER: the way you update your working memory is by calling the updateWorkingMemory tool with the ${template.format === 'json' ? 'JSON' : 'Markdown'} content. The system will store it for you. The user will not see it. 
- IMPORTANT: You MUST call updateWorkingMemory in every response to a prompt where you received relevant information if that information is not already stored.
- IMPORTANT: Preserve the ${template.format === 'json' ? 'JSON' : 'Markdown'} formatting structure above while updating the content.
`;
  }

  private isVNextWorkingMemoryConfig(config?: MemoryConfig): boolean {
    if (!config?.workingMemory) return false;

    const isMDWorkingMemory =
      !(`schema` in config.workingMemory) &&
      (typeof config.workingMemory.template === `string` || config.workingMemory.template) &&
      config.workingMemory;

    return Boolean(isMDWorkingMemory && isMDWorkingMemory.version === `vnext`);
  }

  public getTools(config?: MemoryConfig): Record<string, CoreTool> {
    const mergedConfig = this.getMergedThreadConfig(config);
    if (mergedConfig.workingMemory?.enabled) {
      return {
        updateWorkingMemory: this.isVNextWorkingMemoryConfig(mergedConfig)
          ? // use the new experimental tool
            __experimental_updateWorkingMemoryToolVNext(mergedConfig)
          : updateWorkingMemoryTool(mergedConfig),
      };
    }
    return {};
  }

  /**
   * Updates the metadata of a list of messages
   * @param messages - The list of messages to update
   * @returns The list of updated messages
   */
  public async updateMessages({
    messages,
  }: {
    messages: Partial<MastraMessageV2> & { id: string }[];
  }): Promise<MastraMessageV2[]> {
    if (messages.length === 0) return [];

    // TODO: Possibly handle updating the vector db here when a message is updated.

    return this.storage.updateMessages({ messages });
  }

  /**
   * Deletes one or more messages
   * @param input - Must be an array containing either:
   *   - Message ID strings
   *   - Message objects with 'id' properties
   * @returns Promise that resolves when all messages are deleted
   */
  public async deleteMessages(input: MessageDeleteInput): Promise<void> {
    // Normalize input to array of IDs
    let messageIds: string[];

    if (!Array.isArray(input)) {
      throw new Error('Invalid input: must be an array of message IDs or message objects');
    }

    if (input.length === 0) {
      return; // No-op for empty array
    }

    messageIds = input.map(item => {
      if (typeof item === 'string') {
        return item;
      } else if (item && typeof item === 'object' && 'id' in item) {
        return item.id;
      } else {
        throw new Error('Invalid input: array items must be strings or objects with an id property');
      }
    });

    // Validate all IDs are non-empty strings
    const invalidIds = messageIds.filter(id => !id || typeof id !== 'string');
    if (invalidIds.length > 0) {
      throw new Error('All message IDs must be non-empty strings');
    }

    // Delete from storage
    await this.storage.deleteMessages(messageIds);

    // TODO: Delete from vector store if semantic recall is enabled
    // This would require getting the messages first to know their threadId/resourceId
    // and then querying the vector store to delete associated embeddings
  }
}<|MERGE_RESOLUTION|>--- conflicted
+++ resolved
@@ -3,16 +3,10 @@
 import type { MastraMessageV2 } from '@mastra/core/agent';
 import { MastraMemory } from '@mastra/core/memory';
 import type { MemoryConfig, SharedMemoryConfig, StorageThreadType, WorkingMemoryTemplate } from '@mastra/core/memory';
-<<<<<<< HEAD
-import type { StorageGetMessagesArg, ThreadSortOptions } from '@mastra/core/storage';
+import type { StorageGetMessagesArg, ThreadSortOptions, PaginationInfo } from '@mastra/core/storage';
 import { generateEmptyFromSchema } from '@mastra/core/utils';
 import { embedMany, isToolUIPart } from 'ai';
 import type { CoreMessage, TextPart, UIMessage } from 'ai';
-=======
-import type { StorageGetMessagesArg, ThreadSortOptions, PaginationInfo } from '@mastra/core/storage';
-import { embedMany } from 'ai';
-import type { CoreMessage, TextPart } from 'ai';
->>>>>>> 153a3e90
 import { Mutex } from 'async-mutex';
 import type { JSONSchema7 } from 'json-schema';
 

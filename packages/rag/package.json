{
  "name": "@mastra/rag",
  "version": "1.0.2",
  "description": "",
  "type": "module",
  "main": "dist/index.js",
  "types": "dist/index.d.ts",
  "exports": {
    ".": {
      "import": {
        "types": "./dist/index.d.ts",
        "default": "./dist/index.js"
      },
      "require": {
        "types": "./dist/index.d.cts",
        "default": "./dist/index.cjs"
      }
    },
    "./package.json": "./package.json"
  },
  "scripts": {
    "build": "tsup src/index.ts --format esm,cjs --experimental-dts --clean --treeshake=smallest --splitting",
    "buld:watch": "pnpm build --watch",
    "vitest": "vitest",
    "test": "vitest run",
    "lint": "eslint ."
  },
  "author": "",
  "license": "Apache-2.0",
  "dependencies": {
    "@paralleldrive/cuid2": "^2.2.2",
    "big.js": "^7.0.1",
    "cohere-ai": "^7.17.1",
    "js-tiktoken": "^1.0.20",
    "node-html-better-parser": "^1.4.11",
    "pathe": "^2.0.3",
    "zeroentropy": "0.1.0-alpha.6",
    "zod": "^3.25.67"
  },
  "peerDependencies": {
    "@mastra/core": "^0.10.0-alpha.0",
    "ai": "5.0.0-beta.5"
  },
  "devDependencies": {
    "@ai-sdk/cohere": "2.0.0-beta.2",
    "@ai-sdk/openai": "2.0.0-beta.5",
    "@internal/lint": "workspace:*",
    "@mastra/core": "workspace:*",
    "@microsoft/api-extractor": "^7.52.8",
    "@types/big.js": "^6.2.2",
    "@types/node": "^20.19.0",
<<<<<<< HEAD
    "ai": "5.0.0-beta.5",
    "dotenv": "^16.5.0",
=======
    "ai": "^4.3.16",
    "dotenv": "^17.0.0",
>>>>>>> 3efe64e0
    "eslint": "^9.29.0",
    "tsup": "^8.5.0",
    "typescript": "^5.8.3",
    "vitest": "^3.2.4"
  },
  "keywords": [
    "rag",
    "retrieval-augmented-generation",
    "vector-search",
    "vectorstore",
    "embeddings",
    "embedding",
    "document-processing",
    "semantic-search",
    "text-splitting",
    "chunking",
    "ai",
    "llm",
    "llms",
    "typescript"
  ]
}<|MERGE_RESOLUTION|>--- conflicted
+++ resolved
@@ -49,13 +49,8 @@
     "@microsoft/api-extractor": "^7.52.8",
     "@types/big.js": "^6.2.2",
     "@types/node": "^20.19.0",
-<<<<<<< HEAD
     "ai": "5.0.0-beta.5",
-    "dotenv": "^16.5.0",
-=======
-    "ai": "^4.3.16",
     "dotenv": "^17.0.0",
->>>>>>> 3efe64e0
     "eslint": "^9.29.0",
     "tsup": "^8.5.0",
     "typescript": "^5.8.3",

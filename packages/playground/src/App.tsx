--- conflicted
+++ resolved
@@ -89,12 +89,17 @@
                     </Layout>
                   }
                 >
-<<<<<<< HEAD
                   <Route path="/datasets" element={<Datasets />} />
                   <Route path="/datasets/:datasetId" element={<Dataset />} />
-=======
+                </Route>
+                <Route
+                  element={
+                    <Layout>
+                      <Outlet />
+                    </Layout>
+                  }
+                >
                   <Route path="/observability" element={<Observability />} />
->>>>>>> fdc51849
                 </Route>
                 <Route
                   element={

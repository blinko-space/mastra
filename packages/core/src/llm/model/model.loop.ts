--- conflicted
+++ resolved
@@ -171,11 +171,7 @@
     });
 
     const llmAISpan = tracingContext?.currentSpan?.createChildSpan({
-<<<<<<< HEAD
-      name: `llm stream: '${firstModel.modelId}'`,
-=======
-      name: `llm: '${model.modelId}'`,
->>>>>>> 0a9f62aa
+      name: `llm: '${firstModel.modelId}'`,
       type: AISpanType.LLM_GENERATION,
       input: {
         messages: [...messageList.getSystemMessages(), ...messages],

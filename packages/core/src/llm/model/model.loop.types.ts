--- conflicted
+++ resolved
@@ -65,11 +65,7 @@
   messages: UIMessage[] | ModelMessage[];
   objectOptions?: ObjectOptions;
   options?: LoopConfig;
-<<<<<<< HEAD
   stopWhen?: StopCondition<any>;
-=======
-  memory?: AgentMemoryOption;
->>>>>>> fc3609ce
 } & StreamTextOptions<Tools, Output>;
 
 export type StreamTextResult<

import type { Agent } from '../agent';
import { getAllAITracing, setupAITracing, shutdownAITracingRegistry } from '../ai-tracing';
import type { ObservabilityRegistryConfig } from '../ai-tracing';
import type { BundlerConfig } from '../bundler/types';
import { InMemoryServerCache } from '../cache';
import type { MastraServerCache } from '../cache';
import type { MastraDeployer } from '../deployer';
import { MastraError, ErrorDomain, ErrorCategory } from '../error';
import { EventEmitterPubSub } from '../events/event-emitter';
import type { PubSub } from '../events/pubsub';
import type { Event } from '../events/types';
import { AvailableHooks, registerHook } from '../hooks';
import { LogLevel, noopLogger, ConsoleLogger } from '../logger';
import type { IMastraLogger } from '../logger';
import type { MCPServerBase } from '../mcp';
import type { MastraMemory } from '../memory/memory';
import type { NewAgentNetwork } from '../network/vNext';
import type { MastraScorer } from '../scores';
import { scoreBatchTracesWorkflow } from '../scores/scoreBatchTraces/scoreBatchTracesWorkflow';
import type { Middleware, ServerConfig } from '../server/types';
import type { MastraStorage } from '../storage';
import { augmentWithInit } from '../storage/storageWithInit';
import { InstrumentClass, Telemetry } from '../telemetry';
import type { OtelConfig } from '../telemetry';
import type { MastraTTS } from '../tts';
import type { MastraIdGenerator } from '../types';
import type { MastraVector } from '../vector';
import type { Workflow } from '../workflows';
import { WorkflowEventProcessor } from '../workflows/evented/workflow-event-processor';
import type { LegacyWorkflow } from '../workflows/legacy';
import { createOnScorerHook } from './hooks';

export interface Config<
  TAgents extends Record<string, Agent<any>> = Record<string, Agent<any>>,
  TLegacyWorkflows extends Record<string, LegacyWorkflow> = Record<string, LegacyWorkflow>,
  TWorkflows extends Record<string, Workflow<any, any, any, any, any, any>> = Record<
    string,
    Workflow<any, any, any, any, any, any>
  >,
  TVectors extends Record<string, MastraVector> = Record<string, MastraVector>,
  TTTS extends Record<string, MastraTTS> = Record<string, MastraTTS>,
  TLogger extends IMastraLogger = IMastraLogger,
  TVNextNetworks extends Record<string, NewAgentNetwork> = Record<string, NewAgentNetwork>,
  TMCPServers extends Record<string, MCPServerBase> = Record<string, MCPServerBase>,
  TScorers extends Record<string, MastraScorer<any, any, any, any>> = Record<string, MastraScorer<any, any, any, any>>,
> {
  agents?: TAgents;
  vnext_networks?: TVNextNetworks;
  storage?: MastraStorage;
  vectors?: TVectors;
  logger?: TLogger | false;
  legacy_workflows?: TLegacyWorkflows;
  workflows?: TWorkflows;
  tts?: TTTS;
  telemetry?: OtelConfig;
  observability?: ObservabilityRegistryConfig;
  idGenerator?: MastraIdGenerator;
  deployer?: MastraDeployer;
  server?: ServerConfig;
  mcpServers?: TMCPServers;
  bundler?: BundlerConfig;
  pubsub?: PubSub;
  scorers?: TScorers;

  /**
   * Server middleware functions to be applied to API routes
   * Each middleware can specify a path pattern (defaults to '/api/*')
   * @deprecated use server.middleware instead
   */
  serverMiddleware?: Array<{
    handler: (c: any, next: () => Promise<void>) => Promise<Response | void>;
    path?: string;
  }>;

  // @deprecated add memory to your Agent directly instead
  memory?: never;

  events?: {
    [topic: string]: (
      event: Event,
      cb?: () => Promise<void>,
    ) => Promise<void> | ((event: Event, cb?: () => Promise<void>) => Promise<void>)[];
  };
}

@InstrumentClass({
  prefix: 'mastra',
  excludeMethods: ['getLogger', 'getTelemetry'],
})
export class Mastra<
  TAgents extends Record<string, Agent<any>> = Record<string, Agent<any>>,
  TLegacyWorkflows extends Record<string, LegacyWorkflow> = Record<string, LegacyWorkflow>,
  TWorkflows extends Record<string, Workflow<any, any, any, any, any, any>> = Record<
    string,
    Workflow<any, any, any, any, any, any>
  >,
  TVectors extends Record<string, MastraVector> = Record<string, MastraVector>,
  TTTS extends Record<string, MastraTTS> = Record<string, MastraTTS>,
  TLogger extends IMastraLogger = IMastraLogger,
  TVNextNetworks extends Record<string, NewAgentNetwork> = Record<string, NewAgentNetwork>,
  TMCPServers extends Record<string, MCPServerBase> = Record<string, MCPServerBase>,
  TScorers extends Record<string, MastraScorer<any, any, any, any>> = Record<string, MastraScorer<any, any, any, any>>,
> {
  #vectors?: TVectors;
  #agents: TAgents;
  #logger: TLogger;
  #legacy_workflows: TLegacyWorkflows;
  #workflows: TWorkflows;
  #tts?: TTTS;
  #deployer?: MastraDeployer;
  #serverMiddleware: Array<{
    handler: (c: any, next: () => Promise<void>) => Promise<Response | void>;
    path: string;
  }> = [];
  #telemetry?: Telemetry;
  #storage?: MastraStorage;
  #memory?: MastraMemory;
  #vnext_networks?: TVNextNetworks;
  #scorers?: TScorers;
  #server?: ServerConfig;
  #mcpServers?: TMCPServers;
  #bundler?: BundlerConfig;
  #idGenerator?: MastraIdGenerator;
  #pubsub: PubSub;
  #events: {
    [topic: string]: ((event: Event, cb?: () => Promise<void>) => Promise<void>)[];
  } = {};
<<<<<<< HEAD
  #intenalMastraWorkflows: Record<string, Workflow> = {};
=======
  // This is only used internally for server handlers that require temporary persistence
  #serverCache: MastraServerCache;
>>>>>>> e2a1631a

  /**
   * @deprecated use getTelemetry() instead
   */
  get telemetry() {
    return this.#telemetry;
  }

  /**
   * @deprecated use getStorage() instead
   */
  get storage() {
    return this.#storage;
  }

  /**
   * @deprecated use getMemory() instead
   */
  get memory() {
    return this.#memory;
  }

  get pubsub() {
    return this.#pubsub;
  }

  public getIdGenerator() {
    return this.#idGenerator;
  }

  /**
   * Generate a unique identifier using the configured generator or default to crypto.randomUUID()
   * @returns A unique string ID
   */
  public generateId(): string {
    if (this.#idGenerator) {
      const id = this.#idGenerator();
      if (!id) {
        const error = new MastraError({
          id: 'MASTRA_ID_GENERATOR_RETURNED_EMPTY_STRING',
          domain: ErrorDomain.MASTRA,
          category: ErrorCategory.USER,
          text: 'ID generator returned an empty string, which is not allowed',
        });
        this.#logger?.trackException(error);
        throw error;
      }
      return id;
    }
    return crypto.randomUUID();
  }

  public setIdGenerator(idGenerator: MastraIdGenerator) {
    this.#idGenerator = idGenerator;
  }

  constructor(
    config?: Config<
      TAgents,
      TLegacyWorkflows,
      TWorkflows,
      TVectors,
      TTTS,
      TLogger,
      TVNextNetworks,
      TMCPServers,
      TScorers
    >,
  ) {
    // Store server middleware with default path
    if (config?.serverMiddleware) {
      this.#serverMiddleware = config.serverMiddleware.map(m => ({
        handler: m.handler,
        path: m.path || '/api/*',
      }));
    }

    /*
    Server Cache
    */

    // This is only used internally for server handlers that require temporary persistence
    this.#serverCache = new InMemoryServerCache();

    /*
    Events
    */
    if (config?.pubsub) {
      this.#pubsub = config.pubsub;
    } else {
      this.#pubsub = new EventEmitterPubSub();
    }

    this.#events = {};
    for (const topic in config?.events ?? {}) {
      if (!Array.isArray(config?.events?.[topic])) {
        this.#events[topic] = [config?.events?.[topic] as any];
      } else {
        this.#events[topic] = config?.events?.[topic] ?? [];
      }
    }

    const workflowEventProcessor = new WorkflowEventProcessor({ mastra: this });
    const workflowEventCb = async (event: Event, cb?: () => Promise<void>): Promise<void> => {
      try {
        await workflowEventProcessor.process(event, cb);
      } catch (e) {
        console.error('Error processing event', e);
      }
    };
    if (this.#events.workflows) {
      this.#events.workflows.push(workflowEventCb);
    } else {
      this.#events.workflows = [workflowEventCb];
    }

    /*
      Logger
    */

    let logger: TLogger;
    if (config?.logger === false) {
      logger = noopLogger as unknown as TLogger;
    } else {
      if (config?.logger) {
        logger = config.logger;
      } else {
        const levelOnEnv =
          process.env.NODE_ENV === 'production' && process.env.MASTRA_DEV !== 'true' ? LogLevel.WARN : LogLevel.INFO;
        logger = new ConsoleLogger({ name: 'Mastra', level: levelOnEnv }) as unknown as TLogger;
      }
    }
    this.#logger = logger;

    this.#idGenerator = config?.idGenerator;

    let storage = config?.storage;

    if (storage) {
      storage = augmentWithInit(storage);
    }

    /*
    Telemetry
    */

    this.#telemetry = Telemetry.init(config?.telemetry);

    // Warn if telemetry is enabled but the instrumentation global is not set
    if (
      config?.telemetry?.enabled !== false &&
      typeof globalThis !== 'undefined' &&
      (globalThis as any).___MASTRA_TELEMETRY___ !== true
    ) {
      this.#logger?.warn(
        `Mastra telemetry is enabled, but the required instrumentation file was not loaded. ` +
          `If you are using Mastra outside of the mastra server environment, see: https://mastra.ai/en/docs/observability/tracing#tracing-outside-mastra-server-environment`,
        `If you are using a custom instrumentation file or want to disable this warning, set the globalThis.___MASTRA_TELEMETRY___ variable to true in your instrumentation file.`,
      );
    }

    /*
    AI Tracing
    */

    if (config?.observability) {
      setupAITracing(config.observability);
    }

    /*
      Storage
    */
    if (this.#telemetry && storage) {
      this.#storage = this.#telemetry.traceClass(storage, {
        excludeMethods: ['__setTelemetry', '__getTelemetry', 'batchTraceInsert', 'getTraces', 'getEvalsByAgentName'],
      });
      this.#storage.__setTelemetry(this.#telemetry);
    } else {
      this.#storage = storage;
    }

    /*
    Vectors
    */
    if (config?.vectors) {
      let vectors: Record<string, MastraVector> = {};
      Object.entries(config.vectors).forEach(([key, vector]) => {
        if (this.#telemetry) {
          vectors[key] = this.#telemetry.traceClass(vector, {
            excludeMethods: ['__setTelemetry', '__getTelemetry'],
          });
          vectors[key].__setTelemetry(this.#telemetry);
        } else {
          vectors[key] = vector;
        }
      });

      this.#vectors = vectors as TVectors;
    }

    if (config?.vnext_networks) {
      this.#vnext_networks = config.vnext_networks;
    }

    if (config?.mcpServers) {
      this.#mcpServers = config.mcpServers;

      // Set logger/telemetry/Mastra instance/id for MCP servers
      Object.entries(this.#mcpServers).forEach(([key, server]) => {
        server.setId(key);
        if (this.#telemetry) {
          server.__setTelemetry(this.#telemetry);
        }

        server.__registerMastra(this);
        server.__setLogger(this.getLogger());
      });
    }

    if (config && `memory` in config) {
      const error = new MastraError({
        id: 'MASTRA_CONSTRUCTOR_INVALID_MEMORY_CONFIG',
        domain: ErrorDomain.MASTRA,
        category: ErrorCategory.USER,
        text: `
  Memory should be added to Agents, not to Mastra.

Instead of:
  new Mastra({ memory: new Memory() })

do:
  new Agent({ memory: new Memory() })
`,
      });
      this.#logger?.trackException(error);
      throw error;
    }

    if (config?.tts) {
      this.#tts = config.tts;
      Object.entries(this.#tts).forEach(([key, ttsCl]) => {
        if (this.#tts?.[key]) {
          if (this.#telemetry) {
            // @ts-ignore
            this.#tts[key] = this.#telemetry.traceClass(ttsCl, {
              excludeMethods: ['__setTelemetry', '__getTelemetry'],
            });
            this.#tts[key].__setTelemetry(this.#telemetry);
          }
        }
      });
    }

    /*
    Agents
    */
    const agents: Record<string, Agent> = {};
    if (config?.agents) {
      Object.entries(config.agents).forEach(([key, agent]) => {
        if (agents[key]) {
          const error = new MastraError({
            id: 'MASTRA_AGENT_REGISTRATION_DUPLICATE_ID',
            domain: ErrorDomain.MASTRA,
            category: ErrorCategory.USER,
            text: `Agent with name ID:${key} already exists`,
            details: {
              agentId: key,
            },
          });
          this.#logger?.trackException(error);
          throw error;
        }
        agent.__registerMastra(this);

        agent.__registerPrimitives({
          logger: this.getLogger(),
          telemetry: this.#telemetry,
          storage: this.storage,
          memory: this.memory,
          agents: agents,
          tts: this.#tts,
          vectors: this.#vectors,
        });

        agents[key] = agent;
      });
    }

    this.#agents = agents as TAgents;

    /*
    Networks
    */
    this.#vnext_networks = {} as TVNextNetworks;

    if (config?.vnext_networks) {
      Object.entries(config.vnext_networks).forEach(([key, network]) => {
        network.__registerMastra(this);
        // @ts-ignore
        this.#vnext_networks[key] = network;
      });
    }

    /**
     * Scorers
     */

    const scorers = {} as Record<string, MastraScorer<any, any, any, any>>;
    if (config?.scorers) {
      Object.entries(config.scorers).forEach(([key, scorer]) => {
        scorers[key] = scorer;
      });
    }
    this.#scorers = scorers as TScorers;

    /*
    Legacy Workflows
    */
    this.#legacy_workflows = {} as TLegacyWorkflows;

    if (config?.legacy_workflows) {
      Object.entries(config.legacy_workflows).forEach(([key, workflow]) => {
        workflow.__registerMastra(this);
        workflow.__registerPrimitives({
          logger: this.getLogger(),
          telemetry: this.#telemetry,
          storage: this.storage,
          memory: this.memory,
          agents: agents,
          tts: this.#tts,
          vectors: this.#vectors,
        });
        // @ts-ignore
        this.#legacy_workflows[key] = workflow;

        const workflowSteps = Object.values(workflow.steps).filter(step => !!step.workflowId && !!step.workflow);
        if (workflowSteps.length > 0) {
          workflowSteps.forEach(step => {
            // @ts-ignore
            this.#legacy_workflows[step.workflowId] = step.workflow;
          });
        }
      });
    }

    this.#workflows = {} as TWorkflows;
    if (config?.workflows) {
      Object.entries(config.workflows).forEach(([key, workflow]) => {
        workflow.__registerMastra(this);
        workflow.__registerPrimitives({
          logger: this.getLogger(),
          telemetry: this.#telemetry,
          storage: this.storage,
          memory: this.memory,
          agents: agents,
          tts: this.#tts,
          vectors: this.#vectors,
        });
        // @ts-ignore
        this.#workflows[key] = workflow;
      });
    }

    // These workflows are used internally by Mastra and are not part of the user's workflows
    const internalWorkflows = {
      scoreBatchTracesWorkflow,
    };
    Object.entries(internalWorkflows).forEach(([key, workflow]) => {
      workflow.__registerMastra(this);
      workflow.__registerPrimitives({
        logger: this.getLogger(),
        telemetry: this.#telemetry,
        storage: this.storage,
        memory: this.memory,
        agents: agents,
        tts: this.#tts,
        vectors: this.#vectors,
      });
      this.#intenalMastraWorkflows[key] = workflow;
    });

    if (config?.server) {
      this.#server = config.server;
    }

    registerHook(AvailableHooks.ON_SCORER_RUN, createOnScorerHook(this));

    /*
      Register Mastra instance with AI tracing exporters and initialize them
    */
    if (config?.observability) {
      this.registerAITracingExporters();
      this.initAITracingExporters();
    }

    this.setLogger({ logger });
  }

  /**
   * Register this Mastra instance with AI tracing exporters that need it
   */
  private registerAITracingExporters(): void {
    const allTracingInstances = getAllAITracing();
    allTracingInstances.forEach(tracing => {
      const exporters = tracing.getExporters();
      exporters.forEach(exporter => {
        // Check if exporter has __registerMastra method
        if ('__registerMastra' in exporter && typeof (exporter as any).__registerMastra === 'function') {
          (exporter as any).__registerMastra(this);
        }
      });
    });
  }

  /**
   * Initialize all AI tracing exporters after registration is complete
   */
  private initAITracingExporters(): void {
    const allTracingInstances = getAllAITracing();

    allTracingInstances.forEach(tracing => {
      const exporters = tracing.getExporters();
      exporters.forEach(exporter => {
        // Initialize exporter if it has an init method
        if ('init' in exporter && typeof exporter.init === 'function') {
          try {
            exporter.init();
          } catch (error) {
            this.#logger?.warn('Failed to initialize AI tracing exporter', {
              exporterName: exporter.name,
              error: error instanceof Error ? error.message : String(error),
            });
          }
        }
      });
    });
  }

  public getAgent<TAgentName extends keyof TAgents>(name: TAgentName): TAgents[TAgentName] {
    const agent = this.#agents?.[name];
    if (!agent) {
      const error = new MastraError({
        id: 'MASTRA_GET_AGENT_BY_NAME_NOT_FOUND',
        domain: ErrorDomain.MASTRA,
        category: ErrorCategory.USER,
        text: `Agent with name ${String(name)} not found`,
        details: {
          status: 404,
          agentName: String(name),
          agents: Object.keys(this.#agents ?? {}).join(', '),
        },
      });
      this.#logger?.trackException(error);
      throw error;
    }
    return this.#agents[name];
  }

  public getAgentById(id: string): Agent {
    let agent = Object.values(this.#agents).find(a => a.id === id);

    if (!agent) {
      try {
        agent = this.getAgent(id as any);
      } catch {
        // do nothing
      }
    }

    if (!agent) {
      const error = new MastraError({
        id: 'MASTRA_GET_AGENT_BY_AGENT_ID_NOT_FOUND',
        domain: ErrorDomain.MASTRA,
        category: ErrorCategory.USER,
        text: `Agent with id ${String(id)} not found`,
        details: {
          status: 404,
          agentId: String(id),
          agents: Object.keys(this.#agents ?? {}).join(', '),
        },
      });
      this.#logger?.trackException(error);
      throw error;
    }

    return agent;
  }

  public getAgents() {
    return this.#agents;
  }

  public getVector<TVectorName extends keyof TVectors>(name: TVectorName): TVectors[TVectorName] {
    const vector = this.#vectors?.[name];
    if (!vector) {
      const error = new MastraError({
        id: 'MASTRA_GET_VECTOR_BY_NAME_NOT_FOUND',
        domain: ErrorDomain.MASTRA,
        category: ErrorCategory.USER,
        text: `Vector with name ${String(name)} not found`,
        details: {
          status: 404,
          vectorName: String(name),
          vectors: Object.keys(this.#vectors ?? {}).join(', '),
        },
      });
      this.#logger?.trackException(error);
      throw error;
    }
    return vector;
  }

  public getVectors() {
    return this.#vectors;
  }

  public getDeployer() {
    return this.#deployer;
  }

  public legacy_getWorkflow<TWorkflowId extends keyof TLegacyWorkflows>(
    id: TWorkflowId,
    { serialized }: { serialized?: boolean } = {},
  ): TLegacyWorkflows[TWorkflowId] {
    const workflow = this.#legacy_workflows?.[id];
    if (!workflow) {
      const error = new MastraError({
        id: 'MASTRA_GET_LEGACY_WORKFLOW_BY_ID_NOT_FOUND',
        domain: ErrorDomain.MASTRA,
        category: ErrorCategory.USER,
        text: `Workflow with ID ${String(id)} not found`,
        details: {
          status: 404,
          workflowId: String(id),
          workflows: Object.keys(this.#legacy_workflows ?? {}).join(', '),
        },
      });
      this.#logger?.trackException(error);
      throw error;
    }

    if (serialized) {
      return { name: workflow.name } as TLegacyWorkflows[TWorkflowId];
    }

    return workflow;
  }

  public getWorkflow<TWorkflowId extends keyof TWorkflows>(
    id: TWorkflowId,
    { serialized }: { serialized?: boolean } = {},
  ): TWorkflows[TWorkflowId] {
    const workflow = this.#workflows?.[id];
    if (!workflow) {
      const error = new MastraError({
        id: 'MASTRA_GET_WORKFLOW_BY_ID_NOT_FOUND',
        domain: ErrorDomain.MASTRA,
        category: ErrorCategory.USER,
        text: `Workflow with ID ${String(id)} not found`,
        details: {
          status: 404,
          workflowId: String(id),
          workflows: Object.keys(this.#workflows ?? {}).join(', '),
        },
      });
      this.#logger?.trackException(error);
      throw error;
    }

    if (serialized) {
      return { name: workflow.name } as TWorkflows[TWorkflowId];
    }

    return workflow;
  }

  __getInternalWorkflow(id: string): Workflow {
    const workflow = Object.values(this.#intenalMastraWorkflows).find(a => a.id === id);
    if (!workflow) {
      throw new MastraError({
        id: 'MASTRA_GET_INTERNAL_WORKFLOW_BY_ID_NOT_FOUND',
        domain: ErrorDomain.MASTRA,
        category: ErrorCategory.SYSTEM,
        text: `Workflow with id ${String(id)} not found`,
        details: {
          status: 404,
          workflowId: String(id),
          workflows: Object.keys(this.#intenalMastraWorkflows ?? {}).join(', '),
        },
      });
    }

    return workflow;
  }

  public getWorkflowById(id: string): Workflow {
    let workflow = Object.values(this.#workflows).find(a => a.id === id);

    if (!workflow) {
      try {
        workflow = this.getWorkflow(id as any);
      } catch {
        // do nothing
      }
    }

    if (!workflow) {
      const error = new MastraError({
        id: 'MASTRA_GET_WORKFLOW_BY_ID_NOT_FOUND',
        domain: ErrorDomain.MASTRA,
        category: ErrorCategory.USER,
        text: `Workflow with id ${String(id)} not found`,
        details: {
          status: 404,
          workflowId: String(id),
          workflows: Object.keys(this.#workflows ?? {}).join(', '),
        },
      });
      this.#logger?.trackException(error);
      throw error;
    }

    return workflow;
  }

  public legacy_getWorkflows(props: { serialized?: boolean } = {}): Record<string, LegacyWorkflow> {
    if (props.serialized) {
      return Object.entries(this.#legacy_workflows).reduce((acc, [k, v]) => {
        return {
          ...acc,
          [k]: { name: v.name },
        };
      }, {});
    }
    return this.#legacy_workflows;
  }

  public getScorers() {
    return this.#scorers;
  }

  public getScorer<TScorerKey extends keyof TScorers>(key: TScorerKey): TScorers[TScorerKey] {
    const scorer = this.#scorers?.[key];
    if (!scorer) {
      const error = new MastraError({
        id: 'MASTRA_GET_SCORER_NOT_FOUND',
        domain: ErrorDomain.MASTRA,
        category: ErrorCategory.USER,
        text: `Scorer with ${String(key)} not found`,
      });
      this.#logger?.trackException(error);
      throw error;
    }
    return scorer;
  }

  public getScorerByName(name: string): MastraScorer<any, any, any, any> {
    for (const [_key, value] of Object.entries(this.#scorers ?? {})) {
      if (value.name === name) {
        return value;
      }
    }

    const error = new MastraError({
      id: 'MASTRA_GET_SCORER_BY_NAME_NOT_FOUND',
      domain: ErrorDomain.MASTRA,
      category: ErrorCategory.USER,
      text: `Scorer with name ${String(name)} not found`,
    });
    this.#logger?.trackException(error);
    throw error;
  }

  public getWorkflows(props: { serialized?: boolean } = {}): Record<string, Workflow> {
    if (props.serialized) {
      return Object.entries(this.#workflows).reduce((acc, [k, v]) => {
        return {
          ...acc,
          [k]: { name: v.name },
        };
      }, {});
    }
    return this.#workflows;
  }

  public setStorage(storage: MastraStorage) {
    this.#storage = augmentWithInit(storage);
  }

  public setLogger({ logger }: { logger: TLogger }) {
    this.#logger = logger;

    if (this.#agents) {
      Object.keys(this.#agents).forEach(key => {
        this.#agents?.[key]?.__setLogger(this.#logger);
      });
    }

    if (this.#memory) {
      this.#memory.__setLogger(this.#logger);
    }

    if (this.#deployer) {
      this.#deployer.__setLogger(this.#logger);
    }

    if (this.#tts) {
      Object.keys(this.#tts).forEach(key => {
        this.#tts?.[key]?.__setLogger(this.#logger);
      });
    }

    if (this.#storage) {
      this.#storage.__setLogger(this.#logger);
    }

    if (this.#vectors) {
      Object.keys(this.#vectors).forEach(key => {
        this.#vectors?.[key]?.__setLogger(this.#logger);
      });
    }

    if (this.#mcpServers) {
      Object.keys(this.#mcpServers).forEach(key => {
        this.#mcpServers?.[key]?.__setLogger(this.#logger);
      });
    }

    // Set logger for AI tracing instances
    const allTracingInstances = getAllAITracing();
    allTracingInstances.forEach(instance => {
      instance.__setLogger(this.#logger);
    });
  }

  public setTelemetry(telemetry: OtelConfig) {
    this.#telemetry = Telemetry.init(telemetry);

    if (this.#agents) {
      Object.keys(this.#agents).forEach(key => {
        if (this.#telemetry) {
          this.#agents?.[key]?.__setTelemetry(this.#telemetry);
        }
      });
    }

    if (this.#memory) {
      this.#memory = this.#telemetry.traceClass(this.#memory, {
        excludeMethods: ['__setTelemetry', '__getTelemetry'],
      });
      this.#memory.__setTelemetry(this.#telemetry);
    }

    if (this.#deployer) {
      this.#deployer = this.#telemetry.traceClass(this.#deployer, {
        excludeMethods: ['__setTelemetry', '__getTelemetry'],
      });
      this.#deployer.__setTelemetry(this.#telemetry);
    }

    if (this.#tts) {
      let tts = {} as Record<string, MastraTTS>;
      Object.entries(this.#tts).forEach(([key, ttsCl]) => {
        if (this.#telemetry) {
          tts[key] = this.#telemetry.traceClass(ttsCl, {
            excludeMethods: ['__setTelemetry', '__getTelemetry'],
          });
          tts[key].__setTelemetry(this.#telemetry);
        }
      });
      this.#tts = tts as TTTS;
    }

    if (this.#storage) {
      this.#storage = this.#telemetry.traceClass(this.#storage, {
        excludeMethods: ['__setTelemetry', '__getTelemetry'],
      });
      this.#storage.__setTelemetry(this.#telemetry);
    }

    if (this.#vectors) {
      let vectors = {} as Record<string, MastraVector>;
      Object.entries(this.#vectors).forEach(([key, vector]) => {
        if (this.#telemetry) {
          vectors[key] = this.#telemetry.traceClass(vector, {
            excludeMethods: ['__setTelemetry', '__getTelemetry'],
          });
          vectors[key].__setTelemetry(this.#telemetry);
        }
      });
      this.#vectors = vectors as TVectors;
    }
  }

  public getTTS() {
    return this.#tts;
  }

  public getLogger() {
    return this.#logger;
  }

  public getTelemetry() {
    return this.#telemetry;
  }

  public getMemory() {
    return this.#memory;
  }

  public getStorage() {
    return this.#storage;
  }

  public getServerMiddleware() {
    return this.#serverMiddleware;
  }

  public getServerCache() {
    return this.#serverCache;
  }

  public setServerMiddleware(serverMiddleware: Middleware | Middleware[]) {
    if (typeof serverMiddleware === 'function') {
      this.#serverMiddleware = [
        {
          handler: serverMiddleware,
          path: '/api/*',
        },
      ];
      return;
    }

    if (!Array.isArray(serverMiddleware)) {
      const error = new MastraError({
        id: 'MASTRA_SET_SERVER_MIDDLEWARE_INVALID_TYPE',
        domain: ErrorDomain.MASTRA,
        category: ErrorCategory.USER,
        text: `Invalid middleware: expected a function or array, received ${typeof serverMiddleware}`,
      });
      this.#logger?.trackException(error);
      throw error;
    }

    this.#serverMiddleware = serverMiddleware.map(m => {
      if (typeof m === 'function') {
        return {
          handler: m,
          path: '/api/*',
        };
      }
      return {
        handler: m.handler,
        path: m.path || '/api/*',
      };
    });
  }

  public vnext_getNetworks() {
    return Object.values(this.#vnext_networks || {});
  }

  public getServer() {
    return this.#server;
  }

  public getBundlerConfig() {
    return this.#bundler;
  }

  public vnext_getNetwork(networkId: string): NewAgentNetwork | undefined {
    const networks = this.vnext_getNetworks();
    return networks.find(network => network.id === networkId);
  }

  public async getLogsByRunId({
    runId,
    transportId,
    fromDate,
    toDate,
    logLevel,
    filters,
    page,
    perPage,
  }: {
    runId: string;
    transportId: string;
    fromDate?: Date;
    toDate?: Date;
    logLevel?: LogLevel;
    filters?: Record<string, any>;
    page?: number;
    perPage?: number;
  }) {
    if (!transportId) {
      const error = new MastraError({
        id: 'MASTRA_GET_LOGS_BY_RUN_ID_MISSING_TRANSPORT',
        domain: ErrorDomain.MASTRA,
        category: ErrorCategory.USER,
        text: 'Transport ID is required',
        details: {
          runId,
          transportId,
        },
      });
      this.#logger?.trackException(error);
      throw error;
    }

    if (!this.#logger?.getLogsByRunId) {
      const error = new MastraError({
        id: 'MASTRA_GET_LOGS_BY_RUN_ID_LOGGER_NOT_CONFIGURED',
        domain: ErrorDomain.MASTRA,
        category: ErrorCategory.SYSTEM,
        text: 'Logger is not configured or does not support getLogsByRunId operation',
        details: {
          runId,
          transportId,
        },
      });
      this.#logger?.trackException(error);
      throw error;
    }

    return await this.#logger.getLogsByRunId({
      runId,
      transportId,
      fromDate,
      toDate,
      logLevel,
      filters,
      page,
      perPage,
    });
  }

  public async getLogs(
    transportId: string,
    params?: {
      fromDate?: Date;
      toDate?: Date;
      logLevel?: LogLevel;
      filters?: Record<string, any>;
      page?: number;
      perPage?: number;
    },
  ) {
    if (!transportId) {
      const error = new MastraError({
        id: 'MASTRA_GET_LOGS_MISSING_TRANSPORT',
        domain: ErrorDomain.MASTRA,
        category: ErrorCategory.USER,
        text: 'Transport ID is required',
        details: {
          transportId,
        },
      });
      this.#logger?.trackException(error);
      throw error;
    }

    if (!this.#logger) {
      const error = new MastraError({
        id: 'MASTRA_GET_LOGS_LOGGER_NOT_CONFIGURED',
        domain: ErrorDomain.MASTRA,
        category: ErrorCategory.SYSTEM,
        text: 'Logger is not set',
        details: {
          transportId,
        },
      });
      throw error;
    }

    return await this.#logger.getLogs(transportId, params);
  }

  /**
   * Get all registered MCP server instances.
   * @returns A record of MCP server ID to MCPServerBase instance, or undefined if none are registered.
   */
  public getMCPServers(): Record<string, MCPServerBase> | undefined {
    return this.#mcpServers;
  }

  /**
   * Get a specific MCP server instance.
   * If a version is provided, it attempts to find the server with that exact logical ID and version.
   * If no version is provided, it returns the server with the specified logical ID that has the most recent releaseDate.
   * The logical ID should match the `id` property of the MCPServer instance (typically set via MCPServerConfig.id).
   * @param serverId - The logical ID of the MCP server to retrieve.
   * @param version - Optional specific version of the MCP server to retrieve.
   * @returns The MCP server instance, or undefined if not found or if the specific version is not found.
   */
  public getMCPServer(serverId: string, version?: string): MCPServerBase | undefined {
    if (!this.#mcpServers) {
      return undefined;
    }

    const allRegisteredServers = Object.values(this.#mcpServers || {});

    const matchingLogicalIdServers = allRegisteredServers.filter(server => server.id === serverId);

    if (matchingLogicalIdServers.length === 0) {
      this.#logger?.debug(`No MCP servers found with logical ID: ${serverId}`);
      return undefined;
    }

    if (version) {
      const specificVersionServer = matchingLogicalIdServers.find(server => server.version === version);
      if (!specificVersionServer) {
        this.#logger?.debug(`MCP server with logical ID '${serverId}' found, but not version '${version}'.`);
      }
      return specificVersionServer;
    } else {
      // No version specified, find the one with the most recent releaseDate
      if (matchingLogicalIdServers.length === 1) {
        return matchingLogicalIdServers[0];
      }

      matchingLogicalIdServers.sort((a, b) => {
        // Ensure releaseDate exists and is a string before creating a Date object
        const dateAVal = a.releaseDate && typeof a.releaseDate === 'string' ? new Date(a.releaseDate).getTime() : NaN;
        const dateBVal = b.releaseDate && typeof b.releaseDate === 'string' ? new Date(b.releaseDate).getTime() : NaN;

        if (isNaN(dateAVal) && isNaN(dateBVal)) return 0;
        if (isNaN(dateAVal)) return 1; // Treat invalid/missing dates as older
        if (isNaN(dateBVal)) return -1; // Treat invalid/missing dates as older

        return dateBVal - dateAVal; // Sorts in descending order of time (latest first)
      });

      // After sorting, the first element should be the latest if its date is valid
      if (matchingLogicalIdServers.length > 0) {
        const latestServer = matchingLogicalIdServers[0];
        if (
          latestServer &&
          latestServer.releaseDate &&
          typeof latestServer.releaseDate === 'string' &&
          !isNaN(new Date(latestServer.releaseDate).getTime())
        ) {
          return latestServer;
        }
      }
      this.#logger?.warn(
        `Could not determine the latest server for logical ID '${serverId}' due to invalid or missing release dates, or no servers left after filtering.`,
      );
      return undefined;
    }
  }

  public async addTopicListener(topic: string, listener: (event: any) => Promise<void>) {
    await this.#pubsub.subscribe(topic, listener);
  }

  public async removeTopicListener(topic: string, listener: (event: any) => Promise<void>) {
    await this.#pubsub.unsubscribe(topic, listener);
  }

  public async startEventEngine() {
    for (const topic in this.#events) {
      if (!this.#events[topic]) {
        continue;
      }

      const listeners = Array.isArray(this.#events[topic]) ? this.#events[topic] : [this.#events[topic]];
      for (const listener of listeners) {
        await this.#pubsub.subscribe(topic, listener);
      }
    }
  }

  public async stopEventEngine() {
    for (const topic in this.#events) {
      if (!this.#events[topic]) {
        continue;
      }

      const listeners = Array.isArray(this.#events[topic]) ? this.#events[topic] : [this.#events[topic]];
      for (const listener of listeners) {
        await this.#pubsub.unsubscribe(topic, listener);
      }
    }

    await this.#pubsub.flush();
  }

  /**
   * Shutdown Mastra and clean up all resources
   */
  async shutdown(): Promise<void> {
    // Shutdown AI tracing registry and all instances
    await shutdownAITracingRegistry();
    await this.stopEventEngine();

    this.#logger?.info('Mastra shutdown completed');
  }

  // This method is only used internally for server hnadlers that require temporary persistence
  public get serverCache() {
    return this.#serverCache;
  }
}<|MERGE_RESOLUTION|>--- conflicted
+++ resolved
@@ -125,12 +125,9 @@
   #events: {
     [topic: string]: ((event: Event, cb?: () => Promise<void>) => Promise<void>)[];
   } = {};
-<<<<<<< HEAD
   #intenalMastraWorkflows: Record<string, Workflow> = {};
-=======
   // This is only used internally for server handlers that require temporary persistence
   #serverCache: MastraServerCache;
->>>>>>> e2a1631a
 
   /**
    * @deprecated use getTelemetry() instead

--- conflicted
+++ resolved
@@ -20,11 +20,8 @@
 import type { LegacyWorkflow } from '../workflows/legacy';
 import { createOnScorerHook } from './hooks';
 
-<<<<<<< HEAD
 export type AiSdkCompatMode = 'v4' | 'v5';
-=======
 type NonEmpty<T extends string> = T extends '' ? never : T;
->>>>>>> b0f1e2f3
 
 export interface Config<
   TAgents extends Record<string, Agent<any>> = Record<string, Agent<any>>,
@@ -109,11 +106,8 @@
   #server?: ServerConfig;
   #mcpServers?: TMCPServers;
   #bundler?: BundlerConfig;
-<<<<<<< HEAD
   #aiSdkCompat: AiSdkCompatMode;
-=======
   #idGenerator?: () => NonEmpty<string>;
->>>>>>> b0f1e2f3
 
   /**
    * @deprecated use getTelemetry() instead

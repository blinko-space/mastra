--- conflicted
+++ resolved
@@ -125,12 +125,6 @@
     return this.#memory;
   }
 
-<<<<<<< HEAD
-  constructor(config?: Config<TAgents, TLegacyWorkflows, TWorkflows, TVectors, TTTS, TLogger, TNetworks, TMCPServers>) {
-    // Initialize AI SDK compatibility mode (default to v5 for new projects)
-    this.#aiSdkCompat = config?.aiSdkCompat ?? 'v5';
-
-=======
   constructor(
     config?: Config<
       TAgents,
@@ -144,7 +138,9 @@
       TMCPServers
     >,
   ) {
->>>>>>> 7831b485
+    // Initialize AI SDK compatibility mode (default to v5 for new projects)
+    this.#aiSdkCompat = config?.aiSdkCompat ?? 'v5';
+
     // Store server middleware with default path
     if (config?.serverMiddleware) {
       this.#serverMiddleware = config.serverMiddleware.map(m => ({

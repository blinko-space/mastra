import type { EmbeddingModelV2 } from '@ai-sdk/provider-v5';
import type { AssistantContent, CoreMessage, EmbeddingModel, ToolContent, UserContent } from 'ai';
import type { JSONSchema7 } from 'json-schema';

export type { MastraMessageV2 } from '../agent';
import type { ZodObject } from 'zod';
import type { MastraLanguageModel } from '../llm/model/shared.types';
import type { MastraStorage } from '../storage';
import type { DynamicArgument } from '../types';
import type { MastraVector } from '../vector';
import type { MemoryProcessor } from '.';

export type { Message as AiMessageType } from 'ai';
export type { MastraLanguageModel };

// Types for the memory system
export type MastraMessageV1 = {
  id: string;
  content: string | UserContent | AssistantContent | ToolContent;
  role: 'system' | 'user' | 'assistant' | 'tool';
  createdAt: Date;
  threadId?: string;
  resourceId?: string;
  toolCallIds?: string[];
  toolCallArgs?: Record<string, unknown>[];
  toolNames?: string[];
  type: 'text' | 'tool-call' | 'tool-result';
};

/**
 * @deprecated use MastraMessageV1 or MastraMessageV2
 */
export type MessageType = MastraMessageV1;

export type StorageThreadType = {
  id: string;
  title?: string;
  resourceId: string;
  createdAt: Date;
  updatedAt: Date;
  metadata?: Record<string, unknown>;
};

export type MessageResponse<T extends 'raw' | 'core_message'> = {
  raw: MastraMessageV1[];
  core_message: CoreMessage[];
}[T];

type BaseWorkingMemory = {
  enabled: boolean;
  scope?: 'thread' | 'resource';
  /** @deprecated The `use` option has been removed. Working memory always uses tool-call mode. */
  use?: never;
};

type TemplateWorkingMemory = BaseWorkingMemory & {
  template: string;
  schema?: never;
  version?: 'stable' | 'vnext';
};

type SchemaWorkingMemory = BaseWorkingMemory & {
  schema: ZodObject<any> | JSONSchema7;
  template?: never;
};

type WorkingMemoryNone = BaseWorkingMemory & {
  template?: never;
  schema?: never;
};

export type WorkingMemory = TemplateWorkingMemory | SchemaWorkingMemory | WorkingMemoryNone;

<<<<<<< HEAD
/**
 * Vector index configuration (PostgreSQL-specific)
 *
 * Note: These configuration options are currently only supported when using
 * PostgreSQL with pgvector as the vector store. Other vector stores (Pinecone,
 * Qdrant, Chroma, etc.) will ignore these settings.
 */
export type VectorIndexConfig = {
  /** Index type - only supported by PostgreSQL/pgvector */
  type?: 'ivfflat' | 'hnsw' | 'flat';
  /** Distance metric - supported by all vector stores */
  metric?: 'cosine' | 'euclidean' | 'inner';
  /** IVFFlat configuration (PostgreSQL only) */
  ivf?: {
    lists?: number;
  };
  /** HNSW configuration (PostgreSQL only) */
  hnsw?: {
    m?: number;
    efConstruction?: number;
  };
};

export type MemoryConfig = {
  lastMessages?: number | false;
  semanticRecall?:
    | boolean
    | {
        topK: number;
        messageRange: number | { before: number; after: number };
        scope?: 'thread' | 'resource';
        /**
         * Vector index configuration (PostgreSQL/pgvector specific).
         * Other vector stores will use their default index configurations.
         */
        indexConfig?: VectorIndexConfig;
      };
=======
export type SemanticRecall = {
  topK: number;
  messageRange: number | { before: number; after: number };
  scope?: 'thread' | 'resource';
};
export type MemoryConfig = {
  lastMessages?: number | false;
  semanticRecall?: boolean | SemanticRecall;
>>>>>>> c45298a0
  workingMemory?: WorkingMemory;
  threads?: {
    generateTitle?:
      | boolean
      | {
          model: DynamicArgument<MastraLanguageModel>;
          instructions?: DynamicArgument<string>;
        };
  };
};

export type SharedMemoryConfig = {
  /* @default new DefaultStorage({ config: { url: "file:memory.db" } }) */
  storage?: MastraStorage;

  options?: MemoryConfig;

  vector?: MastraVector | false;
  embedder?: EmbeddingModel<string> | EmbeddingModelV2<string>;

  processors?: MemoryProcessor[];
};

export type TraceType = {
  id: string;
  parentSpanId: string | null;
  name: string;
  traceId: string;
  scope: string;
  kind: number;
  attributes: Record<string, unknown> | null;
  status: Record<string, unknown> | null;
  events: Record<string, unknown> | null;
  links: Record<string, unknown> | null;
  other: Record<string, unknown> | null;
  startTime: number;
  endTime: number;
  createdAt: Date;
};

export type WorkingMemoryFormat = 'json' | 'markdown';

export type WorkingMemoryTemplate = {
  format: WorkingMemoryFormat;
  content: string;
};<|MERGE_RESOLUTION|>--- conflicted
+++ resolved
@@ -71,7 +71,6 @@
 
 export type WorkingMemory = TemplateWorkingMemory | SchemaWorkingMemory | WorkingMemoryNone;
 
-<<<<<<< HEAD
 /**
  * Vector index configuration (PostgreSQL-specific)
  *
@@ -95,30 +94,20 @@
   };
 };
 
-export type MemoryConfig = {
-  lastMessages?: number | false;
-  semanticRecall?:
-    | boolean
-    | {
-        topK: number;
-        messageRange: number | { before: number; after: number };
-        scope?: 'thread' | 'resource';
-        /**
-         * Vector index configuration (PostgreSQL/pgvector specific).
-         * Other vector stores will use their default index configurations.
-         */
-        indexConfig?: VectorIndexConfig;
-      };
-=======
 export type SemanticRecall = {
   topK: number;
   messageRange: number | { before: number; after: number };
   scope?: 'thread' | 'resource';
+  /**
+   * Vector index configuration (PostgreSQL/pgvector specific).
+   * Other vector stores will use their default index configurations.
+   */
+  indexConfig?: VectorIndexConfig;
 };
+
 export type MemoryConfig = {
   lastMessages?: number | false;
   semanticRecall?: boolean | SemanticRecall;
->>>>>>> c45298a0
   workingMemory?: WorkingMemory;
   threads?: {
     generateTitle?:

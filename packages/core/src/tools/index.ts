--- conflicted
+++ resolved
@@ -1,6 +1,2 @@
-<<<<<<< HEAD
-export * from './create-tool';
-=======
 export * from './tool';
-export * from './types';
->>>>>>> 3a90864a
+export * from './types';
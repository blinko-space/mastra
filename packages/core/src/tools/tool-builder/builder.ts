import {
  OpenAIReasoningSchemaCompatLayer,
  OpenAISchemaCompatLayer,
  GoogleSchemaCompatLayer,
  AnthropicSchemaCompatLayer,
  DeepSeekSchemaCompatLayer,
  MetaSchemaCompatLayer,
  applyCompatLayer,
  convertZodSchemaToAISDKSchema,
} from '@mastra/schema-compat';
import type { ToolCallOptions } from 'ai';
import { z } from 'zod';
import { MastraBase } from '../../base';
import { ErrorCategory, MastraError, ErrorDomain } from '../../error';
import { RuntimeContext } from '../../runtime-context';
import { isVercelTool } from '../../tools/toolchecks';
import type { ToolOptions } from '../../utils';
import type { CoreTool, ToolAction, VercelTool } from '../types';

export type ToolToConvert = VercelTool | ToolAction<any, any, any>;
export type LogType = 'tool' | 'toolset' | 'client-tool';

interface LogOptions {
  agentName?: string;
  toolName: string;
  type?: 'tool' | 'toolset' | 'client-tool';
}

interface LogMessageOptions {
  start: string;
  error: string;
}

export class CoreToolBuilder extends MastraBase {
  private originalTool: ToolToConvert;
  private options: ToolOptions;
  private logType?: LogType;

  constructor(input: { originalTool: ToolToConvert; options: ToolOptions; logType?: LogType }) {
    super({ name: 'CoreToolBuilder' });
    this.originalTool = input.originalTool;
    this.options = input.options;
    this.logType = input.logType;
  }

  // Helper to get parameters based on tool type
  private getParameters = () => {
    return this.originalTool.inputSchema ?? z.object({});
  };

  private getOutputSchema = () => {
    if ('outputSchema' in this.originalTool) return this.originalTool.outputSchema;
    return null;
  };

  // For provider-defined tools, we need to include all required properties
  private buildProviderTool<T>(tool: ToolToConvert): (CoreTool<T> & { id: `${string}.${string}` }) | undefined {
    if (
      'type' in tool &&
      tool.type === 'provider-defined-server' &&
      'id' in tool &&
      typeof tool.id === 'string' &&
      tool.id.includes('.')
    ) {
      return {
        type: 'provider-defined-server' as const,
        id: tool.id,
        args: ('args' in this.originalTool ? this.originalTool.args : {}) as Record<string, unknown>,
        description: tool.description,
<<<<<<< HEAD
        inputSchema: convertZodSchemaToAISDKSchema(this.getParameters()),
=======
        parameters: convertZodSchemaToAISDKSchema(this.getParameters()),
        outputSchema: convertZodSchemaToAISDKSchema(this.getOutputSchema()),
>>>>>>> 18a5d592
        execute: this.originalTool.execute
          ? this.createExecute(
              this.originalTool,
              { ...this.options, description: this.originalTool.description },
              this.logType,
            )
          : undefined,
      };
    }

    return undefined;
  }

  private createLogMessageOptions({ agentName, toolName, type }: LogOptions): LogMessageOptions {
    // If no agent name, use default format
    if (!agentName) {
      return {
        start: `Executing tool ${toolName}`,
        error: `Failed tool execution`,
      };
    }

    const prefix = `[Agent:${agentName}]`;
    const toolType = type === 'toolset' ? 'toolset' : 'tool';

    return {
      start: `${prefix} - Executing ${toolType} ${toolName}`,
      error: `${prefix} - Failed ${toolType} execution`,
    };
  }

  private createExecute(tool: ToolToConvert, options: ToolOptions, logType?: 'tool' | 'toolset' | 'client-tool') {
    // dont't add memory or mastra to logging
    const { logger, mastra: _mastra, memory: _memory, runtimeContext, ...rest } = options;

    const { start, error } = this.createLogMessageOptions({
      agentName: options.agentName,
      toolName: options.name,
      type: logType,
    });

    const execFunction = async (args: any, execOptions: ToolCallOptions) => {
      if (isVercelTool(tool)) {
        return tool?.execute?.(args, execOptions) ?? undefined;
      }

      return (
        tool?.execute?.(
          {
            context: args,
            threadId: options.threadId,
            resourceId: options.resourceId,
            mastra: options.mastra,
            memory: options.memory,
            runId: options.runId,
            runtimeContext: options.runtimeContext ?? new RuntimeContext(),
          },
          execOptions,
        ) ?? undefined
      );
    };

    return async (args: any, execOptions?: any) => {
      let logger = options.logger || this.logger;
      try {
        logger.debug(start, { ...rest, args });
        return await execFunction(args, execOptions);
      } catch (err) {
        const mastraError = new MastraError(
          {
            id: 'TOOL_EXECUTION_FAILED',
            domain: ErrorDomain.TOOL,
            category: ErrorCategory.USER,
            details: {
              error,
              args,
              model: rest.model?.modelId ?? '',
            },
          },
          err,
        );
        logger.trackException(mastraError);
        logger.error(error, { ...rest, error: mastraError, args });
        throw mastraError;
      }
    };
  }

  build<T>(): CoreTool<T> {
    const providerTool = this.buildProviderTool<T>(this.originalTool);
    if (providerTool) {
      return providerTool;
    }

    const definition = {
      type: 'function' as const,
      description: this.originalTool.description,
<<<<<<< HEAD
      inputSchema: this.getParameters(),
=======
      parameters: this.getParameters(),
      outputSchema: this.getOutputSchema(),
>>>>>>> 18a5d592
      execute: this.originalTool.execute
        ? this.createExecute(
            this.originalTool,
            { ...this.options, description: this.originalTool.description },
            this.logType,
          )
        : undefined,
    };

    const model = this.options.model;

    const schemaCompatLayers = [];

    if (model) {
      schemaCompatLayers.push(
        new OpenAIReasoningSchemaCompatLayer(model),
        new OpenAISchemaCompatLayer(model),
        new GoogleSchemaCompatLayer(model),
        new AnthropicSchemaCompatLayer(model),
        new DeepSeekSchemaCompatLayer(model),
        new MetaSchemaCompatLayer(model),
      );
    }

    const processedSchema = applyCompatLayer({
      schema: this.getParameters(),
      compatLayers: schemaCompatLayers,
      mode: 'aiSdkSchema',
    });

    let processedOutputSchema;

    if (this.getOutputSchema()) {
      processedOutputSchema = applyCompatLayer({
        schema: this.getOutputSchema(),
        compatLayers: schemaCompatLayers,
        mode: 'aiSdkSchema',
      });
    }

    return {
      ...definition,
<<<<<<< HEAD
      inputSchema: processedSchema,
=======
      parameters: processedSchema,
      outputSchema: processedOutputSchema,
>>>>>>> 18a5d592
    };
  }
}<|MERGE_RESOLUTION|>--- conflicted
+++ resolved
@@ -67,12 +67,8 @@
         id: tool.id,
         args: ('args' in this.originalTool ? this.originalTool.args : {}) as Record<string, unknown>,
         description: tool.description,
-<<<<<<< HEAD
         inputSchema: convertZodSchemaToAISDKSchema(this.getParameters()),
-=======
-        parameters: convertZodSchemaToAISDKSchema(this.getParameters()),
         outputSchema: convertZodSchemaToAISDKSchema(this.getOutputSchema()),
->>>>>>> 18a5d592
         execute: this.originalTool.execute
           ? this.createExecute(
               this.originalTool,
@@ -170,12 +166,8 @@
     const definition = {
       type: 'function' as const,
       description: this.originalTool.description,
-<<<<<<< HEAD
       inputSchema: this.getParameters(),
-=======
-      parameters: this.getParameters(),
       outputSchema: this.getOutputSchema(),
->>>>>>> 18a5d592
       execute: this.originalTool.execute
         ? this.createExecute(
             this.originalTool,
@@ -218,12 +210,8 @@
 
     return {
       ...definition,
-<<<<<<< HEAD
       inputSchema: processedSchema,
-=======
-      parameters: processedSchema,
       outputSchema: processedOutputSchema,
->>>>>>> 18a5d592
     };
   }
 }
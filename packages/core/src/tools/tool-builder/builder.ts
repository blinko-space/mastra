import {
  OpenAIReasoningSchemaCompatLayer,
  OpenAISchemaCompatLayer,
  GoogleSchemaCompatLayer,
  AnthropicSchemaCompatLayer,
  DeepSeekSchemaCompatLayer,
  MetaSchemaCompatLayer,
  applyCompatLayer,
} from '@mastra/schema-compat';
import type { ToolCallOptions, Tool } from 'ai';
import { z } from 'zod';
import { MastraBase } from '../../base';
import { ErrorCategory, MastraError, ErrorDomain } from '../../error';
import { RuntimeContext } from '../../runtime-context';
import { isVercelTool } from '../../tools/toolchecks';
import type { ToolOptions } from '../../utils';
import { isVercelV5Tool, isCoreToolWithVercelV5 } from '../ai-sdk-v5-compat';
import type { CoreTool, ToolAction } from '../types';

export type ToolToConvert =
  | ToolAction<any, any, any> // Mastra ToolAction
  | Tool<any, any> // Vercel AI SDK v5 Tool
  | CoreTool<any>; // Our unified CoreTool
export type LogType = 'tool' | 'toolset' | 'client-tool';

interface LogOptions {
  agentName?: string;
  toolName: string;
  type?: 'tool' | 'toolset' | 'client-tool';
}

interface LogMessageOptions {
  start: string;
  error: string;
}

export class CoreToolBuilder extends MastraBase {
  private originalTool: ToolToConvert;
  private options: ToolOptions;
  private logType?: LogType;

  constructor(input: { originalTool: ToolToConvert; options: ToolOptions; logType?: LogType }) {
    super({ name: 'CoreToolBuilder' });
    this.originalTool = input.originalTool;
    this.options = input.options;
    this.logType = input.logType;
  }

  // Helper to get parameters based on tool type
  private getParameters = () => {
    const tool = this.originalTool as any;

    // Check if this is a CoreTool with Vercel v5 wrapper
    if (isCoreToolWithVercelV5(this.originalTool)) {
      return tool.tool.inputSchema || z.object({});
    }

<<<<<<< HEAD
    // Check if this is a direct Vercel v5 tool
    if (isVercelV5Tool(this.originalTool)) {
      return tool.inputSchema || z.object({});
=======
  private getOutputSchema = () => {
    if ('outputSchema' in this.originalTool) return this.originalTool.outputSchema;
    return null;
  };

  // For provider-defined tools, we need to include all required properties
  private buildProviderTool(tool: ToolToConvert): (CoreTool & { id: `${string}.${string}` }) | undefined {
    if (
      'type' in tool &&
      tool.type === 'provider-defined' &&
      'id' in tool &&
      typeof tool.id === 'string' &&
      tool.id.includes('.')
    ) {
      const parameters = this.getParameters();
      const outputSchema = this.getOutputSchema();
      return {
        type: 'provider-defined' as const,
        id: tool.id,
        args: ('args' in this.originalTool ? this.originalTool.args : {}) as Record<string, unknown>,
        description: tool.description,
        parameters: convertZodSchemaToAISDKSchema(parameters),
        ...(outputSchema ? { outputSchema: convertZodSchemaToAISDKSchema(outputSchema) } : {}),
        execute: this.originalTool.execute
          ? this.createExecute(
              this.originalTool,
              { ...this.options, description: this.originalTool.description },
              this.logType,
            )
          : undefined,
      };
>>>>>>> 7831b485
    }

    // Default to inputSchema or empty object (Mastra tools)
    return tool.inputSchema ?? z.object({});
  };

  private createLogMessageOptions({ agentName, toolName, type }: LogOptions): LogMessageOptions {
    // If no agent name, use default format
    if (!agentName) {
      return {
        start: `Executing tool ${toolName}`,
        error: `Failed tool execution`,
      };
    }

    const prefix = `[Agent:${agentName}]`;
    const toolType = type === 'toolset' ? 'toolset' : 'tool';

    return {
      start: `${prefix} - Executing ${toolType} ${toolName}`,
      error: `${prefix} - Failed ${toolType} execution`,
    };
  }

  private createExecute(tool: ToolToConvert, options: ToolOptions, logType?: 'tool' | 'toolset' | 'client-tool') {
    // dont't add memory or mastra to logging
    const { logger, mastra: _mastra, memory: _memory, runtimeContext, ...rest } = options;

    const { start, error } = this.createLogMessageOptions({
      agentName: options.agentName,
      toolName: options.name,
      type: logType,
    });

    const execFunction = async (args: any, execOptions: ToolCallOptions) => {
      const toolAny = tool as any;

      // Check if it's a CoreTool with Vercel v5 wrapper
      if (isCoreToolWithVercelV5(tool)) {
        return toolAny.tool?.execute?.(args, execOptions) ?? undefined;
      }

      // Check if it's a direct Vercel v5 tool
      if (isVercelV5Tool(tool)) {
        return toolAny?.execute?.(args, execOptions) ?? undefined;
      }

      // Check legacy Vercel tool
      if (isVercelTool(tool)) {
        return toolAny?.execute?.(args, execOptions) ?? undefined;
      }

      // Handle Mastra tool (ToolAction or CoreTool)
      return (
        toolAny?.execute?.(
          {
            context: args,
            threadId: options.threadId,
            resourceId: options.resourceId,
            mastra: options.mastra,
            memory: options.memory,
            runId: options.runId,
            runtimeContext: options.runtimeContext ?? new RuntimeContext(),
          },
          execOptions,
        ) ?? undefined
      );
    };

    return async (args: any, execOptions?: any) => {
      let logger = options.logger || this.logger;
      try {
        logger.debug(start, { ...rest, args });
        return await execFunction(args, execOptions);
      } catch (err) {
        const mastraError = new MastraError(
          {
            id: 'TOOL_EXECUTION_FAILED',
            domain: ErrorDomain.TOOL,
            category: ErrorCategory.USER,
            details: {
              error,
              args,
              model: rest.model?.modelId ?? '',
            },
          },
          err,
        );
        logger.trackException(mastraError);
        logger.error(error, { ...rest, error: mastraError, args });
        throw mastraError;
      }
    };
  }

  build<T>(): CoreTool<T> {
    const toolAny = this.originalTool as any;

    // If it's a CoreTool with Vercel v5 wrapper, wrap it properly
    if (isCoreToolWithVercelV5(this.originalTool)) {
      const wrappedTool = toolAny.tool;
      return {
        type: 'vercel-v5-tool',
        tool: wrappedTool,
        description: wrappedTool.description,
        inputSchema: this.getParameters() as T,
        execute: wrappedTool.execute
          ? this.createExecute(wrappedTool, { ...this.options, description: wrappedTool.description }, this.logType)
          : undefined,
      } as CoreTool<T>;
    }

    // If it's a direct Vercel v5 tool, wrap it in our CoreTool format
    if (isVercelV5Tool(this.originalTool)) {
      const vercelTool = this.originalTool as Tool<any, any>;
      return {
        type: 'vercel-v5-tool',
        tool: vercelTool,
        description: vercelTool.description,
        inputSchema: this.getParameters() as T,
        execute: vercelTool.execute
          ? this.createExecute(
              this.originalTool,
              { ...this.options, description: vercelTool.description },
              this.logType,
            )
          : undefined,
      } as CoreTool<T>;
    }

    // Build traditional Mastra tool
    const definition = {
      type: 'function' as const,
<<<<<<< HEAD
      description: toolAny.description,
      inputSchema: this.getParameters(),
      __isMastraTool: true as const,
      execute: toolAny.execute
        ? this.createExecute(this.originalTool, { ...this.options, description: toolAny.description }, this.logType)
=======
      description: this.originalTool.description,
      parameters: this.getParameters(),
      outputSchema: this.getOutputSchema(),
      execute: this.originalTool.execute
        ? this.createExecute(
            this.originalTool,
            { ...this.options, description: this.originalTool.description },
            this.logType,
          )
>>>>>>> 7831b485
        : undefined,
    };

    const model = this.options.model;

    const schemaCompatLayers = [];

    if (model) {
      schemaCompatLayers.push(
        new OpenAIReasoningSchemaCompatLayer(model),
        new OpenAISchemaCompatLayer(model),
        new GoogleSchemaCompatLayer(model),
        new AnthropicSchemaCompatLayer(model),
        new DeepSeekSchemaCompatLayer(model),
        new MetaSchemaCompatLayer(model),
      );
    }

    const processedSchema = applyCompatLayer({
      schema: this.getParameters(),
      compatLayers: schemaCompatLayers,
      mode: 'aiSdkSchema',
    });

    let processedOutputSchema;

    if (this.getOutputSchema()) {
      processedOutputSchema = applyCompatLayer({
        schema: this.getOutputSchema(),
        compatLayers: schemaCompatLayers,
        mode: 'aiSdkSchema',
      });
    }

    return {
      ...definition,
<<<<<<< HEAD
      inputSchema: processedSchema,
    } as CoreTool<T>;
=======
      parameters: processedSchema,
      outputSchema: processedOutputSchema,
    };
>>>>>>> 7831b485
  }
}<|MERGE_RESOLUTION|>--- conflicted
+++ resolved
@@ -5,6 +5,7 @@
   AnthropicSchemaCompatLayer,
   DeepSeekSchemaCompatLayer,
   MetaSchemaCompatLayer,
+  convertZodSchemaToAISDKSchema,
   applyCompatLayer,
 } from '@mastra/schema-compat';
 import type { ToolCallOptions, Tool } from 'ai';
@@ -55,11 +56,15 @@
       return tool.tool.inputSchema || z.object({});
     }
 
-<<<<<<< HEAD
     // Check if this is a direct Vercel v5 tool
     if (isVercelV5Tool(this.originalTool)) {
       return tool.inputSchema || z.object({});
-=======
+    }
+
+    // Default to inputSchema or empty object (Mastra tools)
+    return tool.inputSchema ?? z.object({});
+  };
+
   private getOutputSchema = () => {
     if ('outputSchema' in this.originalTool) return this.originalTool.outputSchema;
     return null;
@@ -91,12 +96,10 @@
             )
           : undefined,
       };
->>>>>>> 7831b485
-    }
-
-    // Default to inputSchema or empty object (Mastra tools)
-    return tool.inputSchema ?? z.object({});
-  };
+    }
+
+    return undefined;
+  }
 
   private createLogMessageOptions({ agentName, toolName, type }: LogOptions): LogMessageOptions {
     // If no agent name, use default format
@@ -188,6 +191,11 @@
   }
 
   build<T>(): CoreTool<T> {
+    const providerTool = this.buildProviderTool(this.originalTool);
+    if (providerTool) {
+      return providerTool;
+    }
+
     const toolAny = this.originalTool as any;
 
     // If it's a CoreTool with Vercel v5 wrapper, wrap it properly
@@ -225,15 +233,9 @@
     // Build traditional Mastra tool
     const definition = {
       type: 'function' as const,
-<<<<<<< HEAD
-      description: toolAny.description,
       inputSchema: this.getParameters(),
       __isMastraTool: true as const,
-      execute: toolAny.execute
-        ? this.createExecute(this.originalTool, { ...this.options, description: toolAny.description }, this.logType)
-=======
       description: this.originalTool.description,
-      parameters: this.getParameters(),
       outputSchema: this.getOutputSchema(),
       execute: this.originalTool.execute
         ? this.createExecute(
@@ -241,7 +243,6 @@
             { ...this.options, description: this.originalTool.description },
             this.logType,
           )
->>>>>>> 7831b485
         : undefined,
     };
 
@@ -278,13 +279,8 @@
 
     return {
       ...definition,
-<<<<<<< HEAD
       inputSchema: processedSchema,
+      outputSchema: processedOutputSchema,
     } as CoreTool<T>;
-=======
-      parameters: processedSchema,
-      outputSchema: processedOutputSchema,
-    };
->>>>>>> 7831b485
   }
 }
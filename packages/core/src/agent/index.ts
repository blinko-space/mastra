--- conflicted
+++ resolved
@@ -66,12 +66,9 @@
 export type { ChunkType, MastraAgentStream } from '../stream/MastraAgentStream';
 export * from './input-processor';
 export { TripWire };
-<<<<<<< HEAD
-type IDGenerator = () => string;
-=======
 export { MessageList };
 export * from './types';
->>>>>>> f7d910b6
+type IDGenerator = () => string;
 
 function resolveMaybePromise<T, R = void>(value: T | Promise<T>, cb: (value: T) => R) {
   if (value instanceof Promise) {
@@ -2138,15 +2135,12 @@
               });
             }
 
-<<<<<<< HEAD
             if (props.finishReason === 'tool-calls') {
               for (const toolCall of props.content) {
                 toolCallsCollection.set(toolCall.toolCallId, toolCall);
               }
             }
 
-=======
->>>>>>> f7d910b6
             return onStepFinish?.({ ...props, runId });
           },
           ...(beforeResult.tripwire && {

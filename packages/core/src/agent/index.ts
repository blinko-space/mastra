--- conflicted
+++ resolved
@@ -883,78 +883,11 @@
     const memoryTools = memory?.getTools?.();
 
     if (memoryTools) {
-<<<<<<< HEAD
-      const memoryToolEntries = await Promise.all(
-        Object.entries(memoryTools).map(async ([k, tool]) => {
-          return [
-            k,
-            {
-              description: tool.description,
-              inputSchema: `inputSchema` in tool ? tool.inputSchema : undefined,
-              execute:
-                typeof tool?.execute === 'function'
-                  ? async (args: any, options: any) => {
-                      try {
-                        this.logger.debug(`[Agent:${this.name}] - Executing memory tool ${k}`, {
-                          name: k,
-                          description: tool.description,
-                          args,
-                          runId,
-                          threadId,
-                          resourceId,
-                        });
-                        return (
-                          tool?.execute?.(
-                            {
-                              context: args,
-                              mastra: mastraProxy as MastraUnion | undefined,
-                              memory,
-                              runId,
-                              threadId,
-                              resourceId,
-                              logger: this.logger,
-                              agentName: this.name,
-                              runtimeContext,
-                            },
-                            options,
-                          ) ?? undefined
-                        );
-                      } catch (err) {
-                        const mastraError = new MastraError(
-                          {
-                            id: 'AGENT_MEMORY_TOOL_EXECUTION_FAILED',
-                            domain: ErrorDomain.AGENT,
-                            category: ErrorCategory.USER,
-                            details: {
-                              agentName: this.name,
-                              runId: runId || '',
-                              threadId: threadId || '',
-                              resourceId: resourceId || '',
-                            },
-                            text: `[Agent:${this.name}] - Failed memory tool execution`,
-                          },
-                          err,
-                        );
-                        this.logger.trackException(mastraError);
-                        this.logger.error(mastraError.toString());
-                        throw mastraError;
-                      }
-                    }
-                  : undefined,
-            },
-          ] as [string, CoreTool];
-        }),
-      );
-
-      convertedMemoryTools = Object.fromEntries(
-        memoryToolEntries.filter((entry): entry is [string, ConvertedCoreTool] => Boolean(entry)),
-=======
       this.logger.debug(
         `[Agent:${this.name}] - Adding tools from memory ${Object.keys(memoryTools || {}).join(', ')}`,
         {
           runId,
         },
->>>>>>> 2fff9115
       );
       for (const [toolName, tool] of Object.entries(memoryTools)) {
         const toolObj = tool;

--- conflicted
+++ resolved
@@ -2737,7 +2737,6 @@
     };
   }
 
-<<<<<<< HEAD
   private async prepareModels(
     runtimeContext: RuntimeContext,
     model?: DynamicArgument<MastraLanguageModel>,
@@ -2773,7 +2772,7 @@
     );
 
     return models;
-=======
+  }
   /**
    * Merges telemetry wrapper with default onFinish callback when needed
    */
@@ -2798,7 +2797,6 @@
     }
 
     return finalOnFinish;
->>>>>>> 4f48b807
   }
 
   async #execute<

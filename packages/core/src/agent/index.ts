import { randomUUID } from 'crypto';
import type { ReadableStream, WritableStream } from 'stream/web';
import type { CoreMessage, StreamObjectResult, TextPart, Tool, ToolExecutionOptions, UIMessage } from 'ai';
import type { ModelMessage } from 'ai-v5';
import deepEqual from 'fast-deep-equal';
import type { JSONSchema7 } from 'json-schema';
import { z } from 'zod';
import type { ZodSchema } from 'zod';
import type { MastraPrimitives, MastraUnion } from '../action';
import { AISpanType, getSelectedAITracing } from '../ai-tracing';
import type { AISpan, AnyAISpan } from '../ai-tracing';
import { MastraBase } from '../base';
import { MastraError, ErrorDomain, ErrorCategory } from '../error';
import type { Metric } from '../eval';
import { AvailableHooks, executeHook } from '../hooks';
import { MastraLLMV1 } from '../llm/model';
import type {
  GenerateObjectWithMessagesArgs,
  GenerateTextWithMessagesArgs,
  GenerateReturn,
  GenerateObjectResult,
  GenerateTextResult,
  StreamObjectWithMessagesArgs,
  StreamTextWithMessagesArgs,
  StreamReturn,
  ToolSet,
  OriginalStreamTextOnFinishEventArg,
  OriginalStreamObjectOnFinishEventArg,
  StreamTextResult,
} from '../llm/model/base.types';
import { MastraLLMVNext } from '../llm/model/model.loop';
<<<<<<< HEAD
import type { ModelLoopStreamArgs } from '../llm/model/model.loop.types';
import type { TripwireProperties } from '../llm/model/shared.types';
=======
import type { TripwireProperties, MastraLanguageModel } from '../llm/model/shared.types';
>>>>>>> a741ddea
import { RegisteredLogger } from '../logger';
import type {} from '../loop/types';
import type { Mastra } from '../mastra';
import type { MastraMemory } from '../memory/memory';
import type { MemoryConfig, StorageThreadType } from '../memory/types';
import type { InputProcessor, OutputProcessor } from '../processors/index';
import { StructuredOutputProcessor } from '../processors/processors/structured-output';
import { ProcessorRunner } from '../processors/runner';
import { RuntimeContext } from '../runtime-context';
import type { ScorerRunInputForAgent, ScorerRunOutputForAgent, MastraScorers } from '../scores';
import { runScorer } from '../scores/hooks';
import type { MastraModelOutput } from '../stream/base/output';
import { MastraAgentStream } from '../stream/MastraAgentStream';
import type { ChunkType } from '../stream/types';
import { InstrumentClass } from '../telemetry';
import { Telemetry } from '../telemetry/telemetry';
import type { CoreTool } from '../tools/types';
import type { DynamicArgument } from '../types';
import { makeCoreTool, createMastraProxy, ensureToolProperties } from '../utils';
import type { ToolOptions } from '../utils';
import type { CompositeVoice } from '../voice';
import { DefaultVoice } from '../voice';
import { createStep, createWorkflow } from '../workflows';
import type { Workflow } from '../workflows';
import { agentToStep, LegacyStep as Step } from '../workflows/legacy';
<<<<<<< HEAD
import type { AgentExecutionOptions, AgentVNextStreamOptions, InnerAgentExecutionOptions } from './agent.types';
=======
import type { AgentExecutionOptions, AgentVNextStreamOptions } from './agent.types';
>>>>>>> a741ddea
import { MessageList } from './message-list';
import type { MessageInput, MessageListInput, UIMessageWithMetadata } from './message-list';
import { SaveQueueManager } from './save-queue';
import { TripWire } from './trip-wire';
import type {
  AgentConfig,
  AgentGenerateOptions,
  AgentStreamOptions,
  ToolsetsInput,
  ToolsInput,
  AgentMemoryOption,
  AgentAISpanProperties,
} from './types';
export type { ChunkType } from '../stream/types';
export type { MastraAgentStream } from '../stream/MastraAgentStream';
export * from './input-processor';
export { TripWire };
export { MessageList };
export * from './types';

export type MastraLLM = MastraLLMV1 | MastraLLMVNext;
export type { MastraLanguageModel } from '../llm/model/shared.types';

function resolveMaybePromise<T, R = void>(value: T | Promise<T>, cb: (value: T) => R) {
  if (value instanceof Promise) {
    return value.then(cb);
  }

  return cb(value);
}

// Helper to resolve threadId from args (supports both new and old API)
function resolveThreadIdFromArgs(args: {
  memory?: AgentMemoryOption;
  threadId?: string;
}): (Partial<StorageThreadType> & { id: string }) | undefined {
  if (args?.memory?.thread) {
    if (typeof args.memory.thread === 'string') return { id: args.memory.thread };
    if (typeof args.memory.thread === 'object' && args.memory.thread.id) return args.memory.thread;
  }
  if (args?.threadId) return { id: args.threadId };
  return undefined;
}

@InstrumentClass({
  prefix: 'agent',
  excludeMethods: [
    'hasOwnMemory',
    'getMemory',
    '__primitive',
    '__registerMastra',
    '__registerPrimitives',
    '__runInputProcessors',
    '__runOutputProcessors',
    'getProcessorRunner',
    '__setTools',
    '__setLogger',
    '__setTelemetry',
    'log',
    'getModel',
    'getInstructions',
    'getTools',
    'getLLM',
    'getWorkflows',
    'getDefaultGenerateOptions',
    'getDefaultStreamOptions',
    'getDescription',
    'getScorers',
    'getVoice',
  ],
})
export class Agent<
  TAgentId extends string = string,
  TTools extends ToolsInput = ToolsInput,
  TMetrics extends Record<string, Metric> = Record<string, Metric>,
> extends MastraBase {
  public id: TAgentId;
  public name: TAgentId;
  #instructions: DynamicArgument<string>;
  readonly #description?: string;
  model?: DynamicArgument<MastraLanguageModel>;
  #mastra?: Mastra;
  #memory?: DynamicArgument<MastraMemory>;
  #workflows?: DynamicArgument<Record<string, Workflow>>;
  #defaultGenerateOptions: DynamicArgument<AgentGenerateOptions>;
  #defaultStreamOptions: DynamicArgument<AgentStreamOptions>;
  #defaultVNextStreamOptions: DynamicArgument<AgentVNextStreamOptions<any, any>>;
  #tools: DynamicArgument<TTools>;
  evals: TMetrics;
  #scorers: DynamicArgument<MastraScorers>;
  #voice: CompositeVoice;
  #inputProcessors?: DynamicArgument<InputProcessor[]>;
  #outputProcessors?: DynamicArgument<OutputProcessor[]>;

  // This flag is for agent network messages. We should change the agent network formatting and remove this flag after.
  private _agentNetworkAppend = false;

  constructor(config: AgentConfig<TAgentId, TTools, TMetrics>) {
    super({ component: RegisteredLogger.AGENT });

    this.name = config.name;
    this.id = config.id ?? config.name;

    this.#instructions = config.instructions;
    this.#description = config.description;

    if (!config.model) {
      const mastraError = new MastraError({
        id: 'AGENT_CONSTRUCTOR_MODEL_REQUIRED',
        domain: ErrorDomain.AGENT,
        category: ErrorCategory.USER,
        details: {
          agentName: config.name,
        },
        text: `LanguageModel is required to create an Agent. Please provide the 'model'.`,
      });
      this.logger.trackException(mastraError);
      this.logger.error(mastraError.toString());
      throw mastraError;
    }

    this.model = config.model;

    if (config.workflows) {
      this.#workflows = config.workflows;
    }

    this.#defaultGenerateOptions = config.defaultGenerateOptions || {};
    this.#defaultStreamOptions = config.defaultStreamOptions || {};
    this.#defaultVNextStreamOptions = config.defaultVNextStreamOptions || {};

    this.#tools = config.tools || ({} as TTools);

    this.evals = {} as TMetrics;

    if (config.mastra) {
      this.__registerMastra(config.mastra);
      this.__registerPrimitives({
        telemetry: config.mastra.getTelemetry(),
        logger: config.mastra.getLogger(),
      });
    }

    this.#scorers = config.scorers || ({} as MastraScorers);

    if (config.evals) {
      this.evals = config.evals;
    }

    if (config.memory) {
      this.#memory = config.memory;
    }

    if (config.voice) {
      this.#voice = config.voice;
      if (typeof config.tools !== 'function') {
        this.#voice?.addTools(this.tools);
      }
      if (typeof config.instructions === 'string') {
        this.#voice?.addInstructions(config.instructions);
      }
    } else {
      this.#voice = new DefaultVoice();
    }

    if (config.inputProcessors) {
      this.#inputProcessors = config.inputProcessors;
    }

    if (config.outputProcessors) {
      this.#outputProcessors = config.outputProcessors;
    }

    // @ts-ignore Flag for agent network messages
    this._agentNetworkAppend = config._agentNetworkAppend || false;
  }

  private async getProcessorRunner({
    runtimeContext,
    inputProcessorOverrides,
    outputProcessorOverrides,
  }: {
    runtimeContext: RuntimeContext;
    inputProcessorOverrides?: InputProcessor[];
    outputProcessorOverrides?: OutputProcessor[];
  }): Promise<ProcessorRunner> {
    // Use overrides if provided, otherwise fall back to agent's default processors
    const inputProcessors =
      inputProcessorOverrides ??
      (this.#inputProcessors
        ? typeof this.#inputProcessors === 'function'
          ? await this.#inputProcessors({ runtimeContext })
          : this.#inputProcessors
        : []);

    const outputProcessors =
      outputProcessorOverrides ??
      (this.#outputProcessors
        ? typeof this.#outputProcessors === 'function'
          ? await this.#outputProcessors({ runtimeContext })
          : this.#outputProcessors
        : []);

    this.logger.debug('outputProcessors', outputProcessors);

    return new ProcessorRunner({
      inputProcessors,
      outputProcessors,
      logger: this.logger,
      agentName: this.name,
    });
  }

  public hasOwnMemory(): boolean {
    return Boolean(this.#memory);
  }

  public async getMemory({ runtimeContext = new RuntimeContext() }: { runtimeContext?: RuntimeContext } = {}): Promise<
    MastraMemory | undefined
  > {
    if (!this.#memory) {
      return undefined;
    }

    let resolvedMemory: MastraMemory;

    if (typeof this.#memory !== 'function') {
      resolvedMemory = this.#memory;
    } else {
      const result = this.#memory({ runtimeContext, mastra: this.#mastra });
      resolvedMemory = await Promise.resolve(result);

      if (!resolvedMemory) {
        const mastraError = new MastraError({
          id: 'AGENT_GET_MEMORY_FUNCTION_EMPTY_RETURN',
          domain: ErrorDomain.AGENT,
          category: ErrorCategory.USER,
          details: {
            agentName: this.name,
          },
          text: `[Agent:${this.name}] - Function-based memory returned empty value`,
        });
        this.logger.trackException(mastraError);
        this.logger.error(mastraError.toString());
        throw mastraError;
      }
    }

    if (this.#mastra && resolvedMemory) {
      resolvedMemory.__registerMastra(this.#mastra);

      if (!resolvedMemory.hasOwnStorage) {
        const storage = this.#mastra.getStorage();
        if (storage) {
          resolvedMemory.setStorage(storage);
        }
      }
    }

    return resolvedMemory;
  }

  get voice() {
    if (typeof this.#instructions === 'function') {
      const mastraError = new MastraError({
        id: 'AGENT_VOICE_INCOMPATIBLE_WITH_FUNCTION_INSTRUCTIONS',
        domain: ErrorDomain.AGENT,
        category: ErrorCategory.USER,
        details: {
          agentName: this.name,
        },
        text: 'Voice is not compatible when instructions are a function. Please use getVoice() instead.',
      });
      this.logger.trackException(mastraError);
      this.logger.error(mastraError.toString());
      throw mastraError;
    }

    return this.#voice;
  }

  public async getWorkflows({
    runtimeContext = new RuntimeContext(),
  }: { runtimeContext?: RuntimeContext } = {}): Promise<Record<string, Workflow>> {
    let workflowRecord;
    if (typeof this.#workflows === 'function') {
      workflowRecord = await Promise.resolve(this.#workflows({ runtimeContext, mastra: this.#mastra }));
    } else {
      workflowRecord = this.#workflows ?? {};
    }

    Object.entries(workflowRecord || {}).forEach(([_workflowName, workflow]) => {
      if (this.#mastra) {
        workflow.__registerMastra(this.#mastra);
      }
    });

    return workflowRecord;
  }

  async getScorers({
    runtimeContext = new RuntimeContext(),
  }: { runtimeContext?: RuntimeContext } = {}): Promise<MastraScorers> {
    if (typeof this.#scorers !== 'function') {
      return this.#scorers;
    }

    const result = this.#scorers({ runtimeContext, mastra: this.#mastra });
    return resolveMaybePromise(result, scorers => {
      if (!scorers) {
        const mastraError = new MastraError({
          id: 'AGENT_GET_SCORERS_FUNCTION_EMPTY_RETURN',
          domain: ErrorDomain.AGENT,
          category: ErrorCategory.USER,
          details: {
            agentName: this.name,
          },
          text: `[Agent:${this.name}] - Function-based scorers returned empty value`,
        });
        this.logger.trackException(mastraError);
        this.logger.error(mastraError.toString());
        throw mastraError;
      }

      return scorers;
    });
  }

  public async getVoice({ runtimeContext }: { runtimeContext?: RuntimeContext } = {}) {
    if (this.#voice) {
      const voice = this.#voice;
      voice?.addTools(await this.getTools({ runtimeContext }));
      voice?.addInstructions(await this.getInstructions({ runtimeContext }));
      return voice;
    } else {
      return new DefaultVoice();
    }
  }

  get instructions() {
    this.logger.warn('The instructions property is deprecated. Please use getInstructions() instead.');

    if (typeof this.#instructions === 'function') {
      const mastraError = new MastraError({
        id: 'AGENT_INSTRUCTIONS_INCOMPATIBLE_WITH_FUNCTION_INSTRUCTIONS',
        domain: ErrorDomain.AGENT,
        category: ErrorCategory.USER,
        details: {
          agentName: this.name,
        },
        text: 'Instructions are not compatible when instructions are a function. Please use getInstructions() instead.',
      });
      this.logger.trackException(mastraError);
      this.logger.error(mastraError.toString());
      throw mastraError;
    }

    return this.#instructions;
  }

  public getInstructions({ runtimeContext = new RuntimeContext() }: { runtimeContext?: RuntimeContext } = {}):
    | string
    | Promise<string> {
    if (typeof this.#instructions === 'string') {
      return this.#instructions;
    }

    const result = this.#instructions({ runtimeContext, mastra: this.#mastra });
    return resolveMaybePromise(result, instructions => {
      if (!instructions) {
        const mastraError = new MastraError({
          id: 'AGENT_GET_INSTRUCTIONS_FUNCTION_EMPTY_RETURN',
          domain: ErrorDomain.AGENT,
          category: ErrorCategory.USER,
          details: {
            agentName: this.name,
          },
          text: 'Instructions are required to use an Agent. The function-based instructions returned an empty value.',
        });
        this.logger.trackException(mastraError);
        this.logger.error(mastraError.toString());
        throw mastraError;
      }

      return instructions;
    });
  }

  public getDescription(): string {
    return this.#description ?? '';
  }

  public getDefaultGenerateOptions({
    runtimeContext = new RuntimeContext(),
  }: { runtimeContext?: RuntimeContext } = {}): AgentGenerateOptions | Promise<AgentGenerateOptions> {
    if (typeof this.#defaultGenerateOptions !== 'function') {
      return this.#defaultGenerateOptions;
    }

    const result = this.#defaultGenerateOptions({ runtimeContext, mastra: this.#mastra });
    return resolveMaybePromise(result, options => {
      if (!options) {
        const mastraError = new MastraError({
          id: 'AGENT_GET_DEFAULT_GENERATE_OPTIONS_FUNCTION_EMPTY_RETURN',
          domain: ErrorDomain.AGENT,
          category: ErrorCategory.USER,
          details: {
            agentName: this.name,
          },
          text: `[Agent:${this.name}] - Function-based default generate options returned empty value`,
        });
        this.logger.trackException(mastraError);
        this.logger.error(mastraError.toString());
        throw mastraError;
      }

      return options;
    });
  }

  public getDefaultStreamOptions({ runtimeContext = new RuntimeContext() }: { runtimeContext?: RuntimeContext } = {}):
    | AgentStreamOptions
    | Promise<AgentStreamOptions> {
    if (typeof this.#defaultStreamOptions !== 'function') {
      return this.#defaultStreamOptions;
    }

    const result = this.#defaultStreamOptions({ runtimeContext, mastra: this.#mastra });
    return resolveMaybePromise(result, options => {
      if (!options) {
        const mastraError = new MastraError({
          id: 'AGENT_GET_DEFAULT_STREAM_OPTIONS_FUNCTION_EMPTY_RETURN',
          domain: ErrorDomain.AGENT,
          category: ErrorCategory.USER,
          details: {
            agentName: this.name,
          },
          text: `[Agent:${this.name}] - Function-based default stream options returned empty value`,
        });
        this.logger.trackException(mastraError);
        this.logger.error(mastraError.toString());
        throw mastraError;
      }

      return options;
    });
  }

  public getDefaultVNextStreamOptions<
    Output extends ZodSchema | undefined,
    StructuredOutput extends ZodSchema | undefined,
  >({ runtimeContext = new RuntimeContext() }: { runtimeContext?: RuntimeContext } = {}):
    | AgentVNextStreamOptions<Output, StructuredOutput>
    | Promise<AgentVNextStreamOptions<Output, StructuredOutput>> {
    if (typeof this.#defaultVNextStreamOptions !== 'function') {
      return this.#defaultVNextStreamOptions as AgentVNextStreamOptions<Output, StructuredOutput>;
    }

    const result = this.#defaultVNextStreamOptions({ runtimeContext, mastra: this.#mastra }) as
      | AgentVNextStreamOptions<Output, StructuredOutput>
      | Promise<AgentVNextStreamOptions<Output, StructuredOutput>>;
    return resolveMaybePromise(result, options => {
      if (!options) {
        const mastraError = new MastraError({
          id: 'AGENT_GET_DEFAULT_VNEXT_STREAM_OPTIONS_FUNCTION_EMPTY_RETURN',
          domain: ErrorDomain.AGENT,
          category: ErrorCategory.USER,
          details: {
            agentName: this.name,
          },
          text: `[Agent:${this.name}] - Function-based default vnext stream options returned empty value`,
        });
        this.logger.trackException(mastraError);
        this.logger.error(mastraError.toString());
        throw mastraError;
      }

      return options;
    });
  }

  get tools() {
    this.logger.warn('The tools property is deprecated. Please use getTools() instead.');

    if (typeof this.#tools === 'function') {
      const mastraError = new MastraError({
        id: 'AGENT_GET_TOOLS_FUNCTION_INCOMPATIBLE_WITH_TOOL_FUNCTION_TYPE',
        domain: ErrorDomain.AGENT,
        category: ErrorCategory.USER,
        details: {
          agentName: this.name,
        },
        text: 'Tools are not compatible when tools are a function. Please use getTools() instead.',
      });
      this.logger.trackException(mastraError);
      this.logger.error(mastraError.toString());
      throw mastraError;
    }

    return ensureToolProperties(this.#tools) as TTools;
  }

  public getTools({ runtimeContext = new RuntimeContext() }: { runtimeContext?: RuntimeContext } = {}):
    | TTools
    | Promise<TTools> {
    if (typeof this.#tools !== 'function') {
      return ensureToolProperties(this.#tools) as TTools;
    }

    const result = this.#tools({ runtimeContext, mastra: this.#mastra });

    return resolveMaybePromise(result, tools => {
      if (!tools) {
        const mastraError = new MastraError({
          id: 'AGENT_GET_TOOLS_FUNCTION_EMPTY_RETURN',
          domain: ErrorDomain.AGENT,
          category: ErrorCategory.USER,
          details: {
            agentName: this.name,
          },
          text: `[Agent:${this.name}] - Function-based tools returned empty value`,
        });
        this.logger.trackException(mastraError);
        this.logger.error(mastraError.toString());
        throw mastraError;
      }

      return ensureToolProperties(tools) as TTools;
    });
  }

  get llm() {
    this.logger.warn('The llm property is deprecated. Please use getLLM() instead.');

    if (typeof this.model === 'function') {
      const mastraError = new MastraError({
        id: 'AGENT_LLM_GETTER_INCOMPATIBLE_WITH_FUNCTION_MODEL',
        domain: ErrorDomain.AGENT,
        category: ErrorCategory.USER,
        details: {
          agentName: this.name,
        },
        text: 'LLM is not compatible when model is a function. Please use getLLM() instead.',
      });
      this.logger.trackException(mastraError);
      this.logger.error(mastraError.toString());
      throw mastraError;
    }

    return this.getLLM();
  }

  /**
   * Gets or creates an LLM instance based on the current model
   * @param options Options for getting the LLM
   * @returns A promise that resolves to the LLM instance
   */
  public getLLM({
    runtimeContext = new RuntimeContext(),
    model,
  }: {
    runtimeContext?: RuntimeContext;
    model?: MastraLanguageModel | DynamicArgument<MastraLanguageModel>;
<<<<<<< HEAD
  } = {}): MastraLLMV1 | MastraLLMVNext | Promise<MastraLLMV1 | MastraLLMVNext> {
=======
  } = {}): MastraLLM | Promise<MastraLLM> {
>>>>>>> a741ddea
    // If model is provided, resolve it; otherwise use the agent's model
    const modelToUse = model
      ? typeof model === 'function'
        ? model({ runtimeContext, mastra: this.#mastra })
        : model
      : this.getModel({ runtimeContext });

    return resolveMaybePromise(modelToUse, resolvedModel => {
<<<<<<< HEAD
      let llm: MastraLLMV1 | MastraLLMVNext;
      if (resolvedModel.specificationVersion === 'v1') {
        llm = new MastraLLMV1({ model: resolvedModel, mastra: this.#mastra });
      } else {
        llm = new MastraLLMVNext({ model: resolvedModel, mastra: this.#mastra });
=======
      let llm: MastraLLM;
      if (resolvedModel.specificationVersion === 'v2') {
        llm = new MastraLLMVNext({ model: resolvedModel, mastra: this.#mastra });
      } else {
        llm = new MastraLLMV1({ model: resolvedModel, mastra: this.#mastra });
>>>>>>> a741ddea
      }

      // Apply stored primitives if available
      if (this.#primitives) {
        llm.__registerPrimitives(this.#primitives);
      }

      if (this.#mastra) {
        llm.__registerMastra(this.#mastra);
      }

      return llm;
    });
  }

  /**
   * Gets the model, resolving it if it's a function
   * @param options Options for getting the model
   * @returns A promise that resolves to the model
   */
  public getModel({ runtimeContext = new RuntimeContext() }: { runtimeContext?: RuntimeContext } = {}):
    | MastraLanguageModel
    | Promise<MastraLanguageModel> {
    if (typeof this.model !== 'function') {
      if (!this.model) {
        const mastraError = new MastraError({
          id: 'AGENT_GET_MODEL_MISSING_MODEL_INSTANCE',
          domain: ErrorDomain.AGENT,
          category: ErrorCategory.USER,
          details: {
            agentName: this.name,
          },
          text: `[Agent:${this.name}] - No model provided`,
        });
        this.logger.trackException(mastraError);
        this.logger.error(mastraError.toString());
        throw mastraError;
      }

      return this.model;
    }

    const result = this.model({ runtimeContext, mastra: this.#mastra });
    return resolveMaybePromise(result, model => {
      if (!model) {
        const mastraError = new MastraError({
          id: 'AGENT_GET_MODEL_FUNCTION_EMPTY_RETURN',
          domain: ErrorDomain.AGENT,
          category: ErrorCategory.USER,
          details: {
            agentName: this.name,
          },
          text: `[Agent:${this.name}] - Function-based model returned empty value`,
        });
        this.logger.trackException(mastraError);
        this.logger.error(mastraError.toString());
        throw mastraError;
      }

      return model;
    });
  }

  __updateInstructions(newInstructions: string) {
    this.#instructions = newInstructions;
    this.logger.debug(`[Agents:${this.name}] Instructions updated.`, { model: this.model, name: this.name });
  }

  __updateModel({ model }: { model: DynamicArgument<MastraLanguageModel> }) {
    this.model = model;
    this.logger.debug(`[Agents:${this.name}] Model updated.`, { model: this.model, name: this.name });
  }

  #primitives?: MastraPrimitives;

  __registerPrimitives(p: MastraPrimitives) {
    if (p.telemetry) {
      this.__setTelemetry(p.telemetry);
    }

    if (p.logger) {
      this.__setLogger(p.logger);
    }

    // Store primitives for later use when creating LLM instances
    this.#primitives = p;

    this.logger.debug(`[Agents:${this.name}] initialized.`, { model: this.model, name: this.name });
  }

  __registerMastra(mastra: Mastra) {
    this.#mastra = mastra;
    // Mastra will be passed to the LLM when it's created in getLLM()
  }

  /**
   * Set the concrete tools for the agent
   * @param tools
   */
  __setTools(tools: TTools) {
    this.#tools = tools;
    this.logger.debug(`[Agents:${this.name}] Tools set for agent ${this.name}`, { model: this.model, name: this.name });
  }

  async generateTitleFromUserMessage({
    message,
    runtimeContext = new RuntimeContext(),
    model,
    instructions,
  }: {
    message: string | MessageInput;
    runtimeContext?: RuntimeContext;
    model?: DynamicArgument<MastraLanguageModel>;
    instructions?: DynamicArgument<string>;
  }) {
    // need to use text, not object output or it will error for models that don't support structured output (eg Deepseek R1)
    const llm = await this.getLLM({ runtimeContext, model });

    const normMessage = new MessageList().add(message, 'user').get.all.ui().at(-1);
    if (!normMessage) {
      throw new Error(`Could not generate title from input ${JSON.stringify(message)}`);
    }

    const partsToGen: TextPart[] = [];
    for (const part of normMessage.parts) {
      if (part.type === `text`) {
        partsToGen.push(part);
      } else if (part.type === `source`) {
        partsToGen.push({
          type: 'text',
          text: `User added URL: ${part.source.url.substring(0, 100)}`,
        });
      } else if (part.type === `file`) {
        partsToGen.push({
          type: 'text',
          text: `User added ${part.mimeType} file: ${part.data.substring(0, 100)}`,
        });
      }
    }

    // Resolve instructions using the dedicated method
    const systemInstructions = await this.resolveTitleInstructions(runtimeContext, instructions);

    let text = '';

<<<<<<< HEAD
    if (llm.getModel().specificationVersion === 'v1') {
      const result = await (llm as MastraLLMV1).__text({
=======
    if (llm.getModel().specificationVersion === 'v2') {
      const result = (llm as MastraLLMVNext).stream({
>>>>>>> a741ddea
        runtimeContext,
        messages: [
          {
            role: 'system',
            content: systemInstructions,
          },
          {
            role: 'user',
            content: JSON.stringify(partsToGen),
          },
        ],
      });

<<<<<<< HEAD
      text = result.text;
    } else {
      const res = (llm as MastraLLMVNext).stream({
=======
      text = await result.text;
    } else {
      const result = await (llm as MastraLLMV1).__text({
>>>>>>> a741ddea
        runtimeContext,
        messages: [
          {
            role: 'system',
            content: systemInstructions,
          },
          {
            role: 'user',
            content: JSON.stringify(partsToGen),
          },
        ],
      });

<<<<<<< HEAD
      const result = await res.getFullOutput();

=======
>>>>>>> a741ddea
      text = result.text;
    }

    // Strip out any r1 think tags if present
    const cleanedText = text.replace(/<think>[\s\S]*?<\/think>/g, '').trim();
    return cleanedText;
  }

  getMostRecentUserMessage(messages: Array<UIMessage | UIMessageWithMetadata>) {
    const userMessages = messages.filter(message => message.role === 'user');
    return userMessages.at(-1);
  }

  async genTitle(
    userMessage: string | MessageInput | undefined,
    runtimeContext: RuntimeContext,
    model?: DynamicArgument<MastraLanguageModel>,
    instructions?: DynamicArgument<string>,
  ) {
    try {
      if (userMessage) {
        const normMessage = new MessageList().add(userMessage, 'user').get.all.ui().at(-1);
        if (normMessage) {
          return await this.generateTitleFromUserMessage({
            message: normMessage,
            runtimeContext,
            model,
            instructions,
          });
        }
      }
      // If no user message, return a default title for new threads
      return `New Thread ${new Date().toISOString()}`;
    } catch (e) {
      this.logger.error('Error generating title:', e);
      // Return undefined on error so existing title is preserved
      return undefined;
    }
  }

  /* @deprecated use agent.getMemory() and query memory directly */
  async fetchMemory({
    threadId,
    thread: passedThread,
    memoryConfig,
    resourceId,
    runId,
    userMessages,
    systemMessage,
    messageList = new MessageList({ threadId, resourceId }),
    runtimeContext = new RuntimeContext(),
  }: {
    resourceId: string;
    threadId: string;
    thread?: StorageThreadType;
    memoryConfig?: MemoryConfig;
    userMessages?: CoreMessage[];
    systemMessage?: CoreMessage;
    runId?: string;
    messageList?: MessageList;
    runtimeContext?: RuntimeContext;
  }) {
    const memory = await this.getMemory({ runtimeContext });
    if (memory) {
      const thread = passedThread ?? (await memory.getThreadById({ threadId }));

      if (!thread) {
        // If no thread, nothing to fetch from memory.
        // The messageList already contains the current user messages and system message.
        return { threadId: threadId || '', messages: userMessages || [] };
      }

      if (userMessages && userMessages.length > 0) {
        messageList.add(userMessages, 'memory');
      }

      if (systemMessage?.role === 'system') {
        messageList.addSystem(systemMessage, 'memory');
      }

      const [memoryMessages, memorySystemMessage] =
        threadId && memory
          ? await Promise.all([
              memory
                .rememberMessages({
                  threadId,
                  resourceId,
                  config: memoryConfig,
                  vectorMessageSearch: messageList.getLatestUserContent() || '',
                })
                .then((r: any) => r.messagesV2),
              memory.getSystemMessage({ threadId, memoryConfig }),
            ])
          : [[], null];

      this.logger.debug('Fetched messages from memory', {
        threadId,
        runId,
        fetchedCount: memoryMessages.length,
      });

      if (memorySystemMessage) {
        messageList.addSystem(memorySystemMessage, 'memory');
      }

      messageList.add(memoryMessages, 'memory');

      const systemMessages =
        messageList
          .getSystemMessages()
          ?.map(m => m.content)
          ?.join(`\n`) ?? undefined;

      const newMessages = messageList.get.input.v1() as CoreMessage[];

      const processedMemoryMessages = memory.processMessages({
        // these will be processed
        messages: messageList.get.remembered.v1() as CoreMessage[],
        // these are here for inspecting but shouldn't be returned by the processor
        // - ex TokenLimiter needs to measure all tokens even though it's only processing remembered messages
        newMessages,
        systemMessage: systemMessages,
        memorySystemMessage: memorySystemMessage || undefined,
      });

      const returnList = new MessageList()
        .addSystem(systemMessages)
        .add(processedMemoryMessages, 'memory')
        .add(newMessages, 'user');

      return {
        threadId: thread.id,
        messages: returnList.get.all.prompt(),
      };
    }

    return { threadId: threadId || '', messages: userMessages || [] };
  }

  private async getMemoryTools({
    runId,
    resourceId,
    threadId,
    runtimeContext,
    mastraProxy,
    agentAISpan,
  }: {
    runId?: string;
    resourceId?: string;
    threadId?: string;
    runtimeContext: RuntimeContext;
    mastraProxy?: MastraUnion;
    agentAISpan?: AnyAISpan;
  }) {
    let convertedMemoryTools: Record<string, CoreTool> = {};
    // Get memory tools if available
    const memory = await this.getMemory({ runtimeContext });
    const memoryTools = memory?.getTools?.();

    if (memoryTools) {
      this.logger.debug(
        `[Agent:${this.name}] - Adding tools from memory ${Object.keys(memoryTools || {}).join(', ')}`,
        {
          runId,
        },
      );
      for (const [toolName, tool] of Object.entries(memoryTools)) {
        const toolObj = tool;
        const options: ToolOptions = {
          name: toolName,
          runId,
          threadId,
          resourceId,
          logger: this.logger,
          mastra: mastraProxy as MastraUnion | undefined,
          memory,
          agentName: this.name,
          runtimeContext,
          model: typeof this.model === 'function' ? await this.getModel({ runtimeContext }) : this.model,
          agentAISpan,
        };
        const convertedToCoreTool = makeCoreTool(toolObj, options);
        convertedMemoryTools[toolName] = convertedToCoreTool;
      }
    }
    return convertedMemoryTools;
  }

  private async __runInputProcessors({
    runtimeContext,
    messageList,
    inputProcessorOverrides,
  }: {
    runtimeContext: RuntimeContext;
    messageList: MessageList;
    inputProcessorOverrides?: InputProcessor[];
  }): Promise<{
    messageList: MessageList;
    tripwireTriggered: boolean;
    tripwireReason: string;
  }> {
    let tripwireTriggered = false;
    let tripwireReason = '';

    if (inputProcessorOverrides?.length || this.#inputProcessors) {
      const runner = await this.getProcessorRunner({
        runtimeContext,
        inputProcessorOverrides,
      });
      // Create traced version of runInputProcessors similar to workflow _runStep pattern
      const tracedRunInputProcessors = (messageList: MessageList) => {
        const telemetry = this.#mastra?.getTelemetry();
        if (!telemetry) {
          return runner.runInputProcessors(messageList, undefined);
        }

        return telemetry.traceMethod(
          async (data: { messageList: MessageList }) => {
            return runner.runInputProcessors(data.messageList, telemetry);
          },
          {
            spanName: `agent.${this.name}.inputProcessors`,
            attributes: {
              'agent.name': this.name,
              'inputProcessors.count': runner.inputProcessors.length.toString(),
              'inputProcessors.names': runner.inputProcessors.map(p => p.name).join(','),
            },
          },
        )({ messageList });
      };

      try {
        messageList = await tracedRunInputProcessors(messageList);
      } catch (error) {
        if (error instanceof TripWire) {
          tripwireTriggered = true;
          tripwireReason = error.message;
        } else {
          throw new MastraError(
            {
              id: 'AGENT_INPUT_PROCESSOR_ERROR',
              domain: ErrorDomain.AGENT,
              category: ErrorCategory.USER,
              text: `[Agent:${this.name}] - Input processor error`,
            },
            error,
          );
        }
      }
    }

    return {
      messageList,
      tripwireTriggered,
      tripwireReason,
    };
  }

  private async __runOutputProcessors({
    runtimeContext,
    messageList,
    outputProcessorOverrides,
  }: {
    runtimeContext: RuntimeContext;
    messageList: MessageList;
    outputProcessorOverrides?: OutputProcessor[];
  }): Promise<{
    messageList: MessageList;
    tripwireTriggered: boolean;
    tripwireReason: string;
  }> {
    let tripwireTriggered = false;
    let tripwireReason = '';

    if (outputProcessorOverrides?.length || this.#outputProcessors) {
      const runner = await this.getProcessorRunner({
        runtimeContext,
        outputProcessorOverrides,
      });

      // Create traced version of runOutputProcessors similar to workflow _runStep pattern
      const tracedRunOutputProcessors = (messageList: MessageList) => {
        const telemetry = this.#mastra?.getTelemetry();
        if (!telemetry) {
          return runner.runOutputProcessors(messageList, undefined);
        }

        return telemetry.traceMethod(
          async (data: { messageList: MessageList }) => {
            return runner.runOutputProcessors(data.messageList, telemetry);
          },
          {
            spanName: `agent.${this.name}.outputProcessors`,
            attributes: {
              'agent.name': this.name,
              'outputProcessors.count': runner.outputProcessors.length.toString(),
              'outputProcessors.names': runner.outputProcessors.map(p => p.name).join(','),
            },
          },
        )({ messageList });
      };

      try {
        messageList = await tracedRunOutputProcessors(messageList);
      } catch (e) {
        if (e instanceof TripWire) {
          tripwireTriggered = true;
          tripwireReason = e.message;
          this.logger.debug(`[Agent:${this.name}] - Output processor tripwire triggered: ${e.message}`);
        } else {
          throw e;
        }
      }
    }

    return {
      messageList,
      tripwireTriggered,
      tripwireReason,
    };
  }

  private async getMemoryMessages({
    resourceId,
    threadId,
    vectorMessageSearch,
    memoryConfig,
    runtimeContext,
  }: {
    resourceId?: string;
    threadId: string;
    vectorMessageSearch: string;
    memoryConfig?: MemoryConfig;
    runtimeContext: RuntimeContext;
  }) {
    const memory = await this.getMemory({ runtimeContext });
    if (!memory) {
      return [];
    }
    return memory
      .rememberMessages({
        threadId,
        resourceId,
        config: memoryConfig,
        // The new user messages aren't in the list yet cause we add memory messages first to try to make sure ordering is correct (memory comes before new user messages)
        vectorMessageSearch,
      })
      .then(r => r.messagesV2);
  }

  private async getAssignedTools({
    runtimeContext,
    runId,
    resourceId,
    threadId,
    mastraProxy,
    writableStream,
    agentAISpan,
  }: {
    runId?: string;
    resourceId?: string;
    threadId?: string;
    runtimeContext: RuntimeContext;
    mastraProxy?: MastraUnion;
    writableStream?: WritableStream<ChunkType>;
    agentAISpan?: AnyAISpan;
  }) {
    let toolsForRequest: Record<string, CoreTool> = {};

    this.logger.debug(`[Agents:${this.name}] - Assembling assigned tools`, { runId, threadId, resourceId });

    const memory = await this.getMemory({ runtimeContext });

    // Mastra tools passed into the Agent

    const assignedTools = await this.getTools({ runtimeContext });

    const assignedToolEntries = Object.entries(assignedTools || {});

    const assignedCoreToolEntries = await Promise.all(
      assignedToolEntries.map(async ([k, tool]) => {
        if (!tool) {
          return;
        }

        const options: ToolOptions = {
          name: k,
          runId,
          threadId,
          resourceId,
          logger: this.logger,
          mastra: mastraProxy as MastraUnion | undefined,
          memory,
          agentName: this.name,
          runtimeContext,
          model: typeof this.model === 'function' ? await this.getModel({ runtimeContext }) : this.model,
          writableStream,
          agentAISpan,
        };

        return [k, makeCoreTool(tool, options)];
      }),
    );

    const assignedToolEntriesConverted = Object.fromEntries(
      assignedCoreToolEntries.filter((entry): entry is [string, CoreTool] => Boolean(entry)),
    );

    toolsForRequest = {
      ...assignedToolEntriesConverted,
    };

    return toolsForRequest;
  }

  private async getToolsets({
    runId,
    threadId,
    resourceId,
    toolsets,
    runtimeContext,
    mastraProxy,
    agentAISpan,
  }: {
    runId?: string;
    threadId?: string;
    resourceId?: string;
    toolsets: ToolsetsInput;
    runtimeContext: RuntimeContext;
    mastraProxy?: MastraUnion;
    agentAISpan?: AnyAISpan;
  }) {
    let toolsForRequest: Record<string, CoreTool> = {};

    const memory = await this.getMemory({ runtimeContext });
    const toolsFromToolsets = Object.values(toolsets || {});

    if (toolsFromToolsets.length > 0) {
      this.logger.debug(`[Agent:${this.name}] - Adding tools from toolsets ${Object.keys(toolsets || {}).join(', ')}`, {
        runId,
      });
      for (const toolset of toolsFromToolsets) {
        for (const [toolName, tool] of Object.entries(toolset)) {
          const toolObj = tool;
          const options: ToolOptions = {
            name: toolName,
            runId,
            threadId,
            resourceId,
            logger: this.logger,
            mastra: mastraProxy as MastraUnion | undefined,
            memory,
            agentName: this.name,
            runtimeContext,
            model: typeof this.model === 'function' ? await this.getModel({ runtimeContext }) : this.model,
            agentAISpan,
          };
          const convertedToCoreTool = makeCoreTool(toolObj, options, 'toolset');
          toolsForRequest[toolName] = convertedToCoreTool;
        }
      }
    }

    return toolsForRequest;
  }

  private async getClientTools({
    runId,
    threadId,
    resourceId,
    runtimeContext,
    mastraProxy,
    clientTools,
    agentAISpan,
  }: {
    runId?: string;
    threadId?: string;
    resourceId?: string;
    runtimeContext: RuntimeContext;
    mastraProxy?: MastraUnion;
    clientTools?: ToolsInput;
    agentAISpan?: AnyAISpan;
  }) {
    let toolsForRequest: Record<string, CoreTool> = {};
    const memory = await this.getMemory({ runtimeContext });
    // Convert client tools
    const clientToolsForInput = Object.entries(clientTools || {});
    if (clientToolsForInput.length > 0) {
      this.logger.debug(`[Agent:${this.name}] - Adding client tools ${Object.keys(clientTools || {}).join(', ')}`, {
        runId,
      });
      for (const [toolName, tool] of clientToolsForInput) {
        const { execute, ...rest } = tool;
        const options: ToolOptions = {
          name: toolName,
          runId,
          threadId,
          resourceId,
          logger: this.logger,
          mastra: mastraProxy as MastraUnion | undefined,
          memory,
          agentName: this.name,
          runtimeContext,
          model: typeof this.model === 'function' ? await this.getModel({ runtimeContext }) : this.model,
          agentAISpan,
        };
        const convertedToCoreTool = makeCoreTool(rest, options, 'client-tool');
        toolsForRequest[toolName] = convertedToCoreTool;
      }
    }

    return toolsForRequest;
  }

  private async getWorkflowTools({
    runId,
    threadId,
    resourceId,
    runtimeContext,
    agentAISpan,
  }: {
    runId?: string;
    threadId?: string;
    resourceId?: string;
    runtimeContext: RuntimeContext;
    agentAISpan?: AnyAISpan;
  }) {
    let convertedWorkflowTools: Record<string, CoreTool> = {};
    const workflows = await this.getWorkflows({ runtimeContext });
    if (Object.keys(workflows).length > 0) {
      convertedWorkflowTools = Object.entries(workflows).reduce(
        (memo, [workflowName, workflow]) => {
          memo[workflowName] = {
            description: workflow.description || `Workflow: ${workflowName}`,
            parameters: workflow.inputSchema || { type: 'object', properties: {} },
            // manually wrap workflow tools with ai tracing, so that we can pass the
            // current tool span onto the workflow to maintain continuity of the trace
            execute: async (args: any) => {
              const toolAISpan = agentAISpan?.createChildSpan({
                type: AISpanType.TOOL_CALL,
                name: `tool: '${workflowName}'`,
                input: args,
                attributes: {
                  toolId: workflowName,
                  toolType: 'workflow',
                },
              });

              try {
                this.logger.debug(`[Agent:${this.name}] - Executing workflow as tool ${workflowName}`, {
                  name: workflowName,
                  description: workflow.description,
                  args,
                  runId,
                  threadId,
                  resourceId,
                });

                const run = workflow.createRun();

                const result = await run.start({
                  inputData: args,
                  runtimeContext,
                  parentAISpan: toolAISpan,
                });
                toolAISpan?.end({ output: result });
                return result;
              } catch (err) {
                const mastraError = new MastraError(
                  {
                    id: 'AGENT_WORKFLOW_TOOL_EXECUTION_FAILED',
                    domain: ErrorDomain.AGENT,
                    category: ErrorCategory.USER,
                    details: {
                      agentName: this.name,
                      runId: runId || '',
                      threadId: threadId || '',
                      resourceId: resourceId || '',
                    },
                    text: `[Agent:${this.name}] - Failed workflow tool execution`,
                  },
                  err,
                );
                this.logger.trackException(mastraError);
                this.logger.error(mastraError.toString());
                toolAISpan?.error({ error: mastraError });
                throw mastraError;
              }
            },
          };
          return memo;
        },
        {} as Record<string, CoreTool>,
      );
    }

    return convertedWorkflowTools;
  }

  private _wrapToolWithAITracing(tool: CoreTool, toolType: string, aiSpan?: AnyAISpan): CoreTool {
    if (!aiSpan || !tool.execute) {
      return tool;
    }

    const wrappedExecute = async (params: any, options: ToolExecutionOptions) => {
      const toolSpan = aiSpan.createChildSpan({
        type: AISpanType.TOOL_CALL,
        name: `tool: ${tool.id}`,
        input: params,
        attributes: {
          toolId: tool.id,
          toolDescription: tool.description,
          toolType,
        },
      });

      try {
        const result = await tool.execute?.(params, options);
        toolSpan.end({ output: result });
        return result;
      } catch (error) {
        toolSpan.error({ error: error as Error });
        throw error;
      }
    };

    return {
      ...tool,
      execute: wrappedExecute,
    };
  }

  private _wrapToolsWithAITracing(
    tools: Record<string, CoreTool>,
    toolType: string,
    agentAISpan?: AnyAISpan,
  ): Record<string, CoreTool> {
    return Object.fromEntries(
      Object.entries(tools).map(([key, tool]) => [key, this._wrapToolWithAITracing(tool, toolType, agentAISpan)]),
    );
  }

  private async convertTools({
    toolsets,
    clientTools,
    threadId,
    resourceId,
    runId,
    runtimeContext,
    writableStream,
    agentAISpan,
  }: {
    toolsets?: ToolsetsInput;
    clientTools?: ToolsInput;
    threadId?: string;
    resourceId?: string;
    runId?: string;
    runtimeContext: RuntimeContext;
    writableStream?: WritableStream<ChunkType>;
    agentAISpan?: AnyAISpan;
  }): Promise<Record<string, CoreTool>> {
    let mastraProxy = undefined;
    const logger = this.logger;

    if (this.#mastra) {
      mastraProxy = createMastraProxy({ mastra: this.#mastra, logger });
    }

    const assignedTools = await this.getAssignedTools({
      runId,
      resourceId,
      threadId,
      runtimeContext,
      mastraProxy,
      writableStream,
      agentAISpan,
    });

    const memoryTools = await this.getMemoryTools({
      runId,
      resourceId,
      threadId,
      runtimeContext,
      mastraProxy,
      agentAISpan,
    });

    const toolsetTools = await this.getToolsets({
      runId,
      resourceId,
      threadId,
      runtimeContext,
      mastraProxy,
      toolsets: toolsets!,
      agentAISpan,
    });

    const clientSideTools = await this.getClientTools({
      runId,
      resourceId,
      threadId,
      runtimeContext,
      mastraProxy,
      clientTools: clientTools!,
      agentAISpan,
    });

    const workflowTools = await this.getWorkflowTools({
      runId,
      resourceId,
      threadId,
      runtimeContext,
      agentAISpan,
    });

    return this.formatTools({
      ...this._wrapToolsWithAITracing(assignedTools, 'assigned', agentAISpan),
      ...this._wrapToolsWithAITracing(memoryTools, 'memory', agentAISpan),
      ...this._wrapToolsWithAITracing(toolsetTools, 'toolset', agentAISpan),
      ...this._wrapToolsWithAITracing(clientSideTools, 'client', agentAISpan),
      ...workflowTools, //workflow tools are already wrapped with AI tracing
    });
  }

  private formatTools(tools: Record<string, CoreTool>): Record<string, CoreTool> {
    const INVALID_CHAR_REGEX = /[^a-zA-Z0-9_\-]/g;
    const STARTING_CHAR_REGEX = /[a-zA-Z_]/;

    for (const key of Object.keys(tools)) {
      if (tools[key] && (key.length > 63 || key.match(INVALID_CHAR_REGEX) || !key[0]!.match(STARTING_CHAR_REGEX))) {
        let newKey = key.replace(INVALID_CHAR_REGEX, '_');
        if (!newKey[0]!.match(STARTING_CHAR_REGEX)) {
          newKey = '_' + newKey;
        }
        newKey = newKey.slice(0, 63);

        if (tools[newKey]) {
          const mastraError = new MastraError({
            id: 'AGENT_TOOL_NAME_COLLISION',
            domain: ErrorDomain.AGENT,
            category: ErrorCategory.USER,
            details: {
              agentName: this.name,
              toolName: newKey,
            },
            text: `Two or more tools resolve to the same name "${newKey}". Please rename one of the tools to avoid this collision.`,
          });
          this.logger.trackException(mastraError);
          this.logger.error(mastraError.toString());
          throw mastraError;
        }

        tools[newKey] = tools[key];
        delete tools[key];
      }
    }

    return tools;
  }

  /**
   * Adds response messages from a step to the MessageList and schedules persistence.
   * This is used for incremental saving: after each agent step, messages are added to a save queue
   * and a debounced save operation is triggered to avoid redundant writes.
   *
   * @param result - The step result containing response messages.
   * @param messageList - The MessageList instance for the current thread.
   * @param threadId - The thread ID.
   * @param memoryConfig - The memory configuration for saving.
   * @param runId - (Optional) The run ID for logging.
   */
  private async saveStepMessages({
    saveQueueManager,
    result,
    messageList,
    threadId,
    memoryConfig,
    runId,
  }: {
    saveQueueManager: SaveQueueManager;
    result: any;
    messageList: MessageList;
    threadId?: string;
    memoryConfig?: MemoryConfig;
    runId?: string;
  }) {
    try {
      messageList.add(result.response.messages, 'response');
      await saveQueueManager.batchMessages(messageList, threadId, memoryConfig);
    } catch (e) {
      await saveQueueManager.flushMessages(messageList, threadId, memoryConfig);
      this.logger.error('Error saving memory on step finish', {
        error: e,
        runId,
      });
      throw e;
    }
  }

  __primitive({
    instructions,
    messages,
    context,
    thread,
    memoryConfig,
    resourceId,
    runId,
    toolsets,
    clientTools,
    runtimeContext,
    saveQueueManager,
    writableStream,
    parentAISpan,
  }: {
    instructions: string;
    toolsets?: ToolsetsInput;
    clientTools?: ToolsInput;
    resourceId?: string;
    thread?: (Partial<StorageThreadType> & { id: string }) | undefined;
    memoryConfig?: MemoryConfig;
    context?: CoreMessage[];
    runId?: string;
    messages: MessageListInput;
    runtimeContext: RuntimeContext;
    saveQueueManager: SaveQueueManager;
    writableStream?: WritableStream<ChunkType>;
    parentAISpan?: AnyAISpan;
  }) {
    return {
      before: async () => {
        if (process.env.NODE_ENV !== 'test') {
          this.logger.debug(`[Agents:${this.name}] - Starting generation`, { runId });
        }

        const spanArgs = {
          name: `agent run: '${this.id}'`,
          attributes: {
            agentId: this.id,
            instructions,
            availableTools: [
              ...(toolsets ? Object.keys(toolsets) : []),
              ...(clientTools ? Object.keys(clientTools) : []),
            ],
          },
          metadata: {
            runId,
            resourceId,
            threadId: thread ? thread.id : undefined,
          },
        };

        // if parentSpan passed, use it to build agentSpan
        // otherwise, attempt to create new trace
        let agentAISpan: AISpan<AISpanType.AGENT_RUN> | undefined;
        if (parentAISpan) {
          agentAISpan = parentAISpan.createChildSpan({ type: AISpanType.AGENT_RUN, ...spanArgs });
        } else {
          const aiTracing = getSelectedAITracing({
            runtimeContext: runtimeContext,
          });
          if (aiTracing) {
            agentAISpan = aiTracing.startSpan({
              type: AISpanType.AGENT_RUN,
              ...spanArgs,
              startOptions: {
                runtimeContext,
              },
            });
          }
        }

        const memory = await this.getMemory({ runtimeContext });

        const toolEnhancements = [
          // toolsets
          toolsets && Object.keys(toolsets || {}).length > 0
            ? `toolsets present (${Object.keys(toolsets || {}).length} tools)`
            : undefined,

          // memory tools
          memory && resourceId ? 'memory and resourceId available' : undefined,
        ]
          .filter(Boolean)
          .join(', ');
        this.logger.debug(`[Agent:${this.name}] - Enhancing tools: ${toolEnhancements}`, {
          runId,
          toolsets: toolsets ? Object.keys(toolsets) : undefined,
          clientTools: clientTools ? Object.keys(clientTools) : undefined,
          hasMemory: !!memory,
          hasResourceId: !!resourceId,
        });

        const threadId = thread?.id;

        const convertedTools = await this.convertTools({
          toolsets,
          clientTools,
          threadId,
          resourceId,
          runId,
          runtimeContext,
          writableStream,
          agentAISpan,
        });

        const messageList = new MessageList({
          threadId,
          resourceId,
          generateMessageId: this.#mastra?.generateId?.bind(this.#mastra),
          // @ts-ignore Flag for agent network messages
          _agentNetworkAppend: this._agentNetworkAppend,
        })
          .addSystem({
            role: 'system',
            content: instructions || `${this.instructions}.`,
          })
          .add(context || [], 'context');

        if (!memory || (!threadId && !resourceId)) {
          messageList.add(messages, 'user');
          const { tripwireTriggered, tripwireReason } = await this.__runInputProcessors({
            runtimeContext,
            messageList,
          });

          return {
            messageObjects: messageList.get.all.prompt(),
            convertedTools,
            threadExists: false,
            thread: undefined,
            messageList,
            agentAISpan,
            ...(tripwireTriggered && {
              tripwire: true,
              tripwireReason,
            }),
          };
        }
        if (!threadId || !resourceId) {
          const mastraError = new MastraError({
            id: 'AGENT_MEMORY_MISSING_RESOURCE_ID',
            domain: ErrorDomain.AGENT,
            category: ErrorCategory.USER,
            details: {
              agentName: this.name,
              threadId: threadId || '',
              resourceId: resourceId || '',
            },
            text: `A resourceId and a threadId must be provided when using Memory. Saw threadId "${threadId}" and resourceId "${resourceId}"`,
          });
          this.logger.trackException(mastraError);
          this.logger.error(mastraError.toString());
          agentAISpan?.error({ error: mastraError });
          throw mastraError;
        }
        const store = memory.constructor.name;
        this.logger.debug(
          `[Agent:${this.name}] - Memory persistence enabled: store=${store}, resourceId=${resourceId}`,
          {
            runId,
            resourceId,
            threadId,
            memoryStore: store,
          },
        );

        let threadObject: StorageThreadType | undefined = undefined;
        const existingThread = await memory.getThreadById({ threadId });
        if (existingThread) {
          if (
            (!existingThread.metadata && thread.metadata) ||
            (thread.metadata && !deepEqual(existingThread.metadata, thread.metadata))
          ) {
            threadObject = await memory.saveThread({
              thread: { ...existingThread, metadata: thread.metadata },
              memoryConfig,
            });
          } else {
            threadObject = existingThread;
          }
        } else {
          threadObject = await memory.createThread({
            threadId,
            metadata: thread.metadata,
            title: thread.title,
            memoryConfig,
            resourceId,
            saveThread: false,
          });
        }

        let [memoryMessages, memorySystemMessage] = await Promise.all([
          existingThread
            ? this.getMemoryMessages({
                resourceId,
                threadId: threadObject.id,
                vectorMessageSearch: new MessageList().add(messages, `user`).getLatestUserContent() || '',
                memoryConfig,
                runtimeContext,
              })
            : [],
          memory.getSystemMessage({ threadId: threadObject.id, resourceId, memoryConfig }),
        ]);

        this.logger.debug('Fetched messages from memory', {
          threadId: threadObject.id,
          runId,
          fetchedCount: memoryMessages.length,
        });

        // So the agent doesn't get confused and start replying directly to messages
        // that were added via semanticRecall from a different conversation,
        // we need to pull those out and add to the system message.
        const resultsFromOtherThreads = memoryMessages.filter(m => m.threadId !== threadObject.id);
        if (resultsFromOtherThreads.length && !memorySystemMessage) {
          memorySystemMessage = ``;
        }
        if (resultsFromOtherThreads.length) {
          memorySystemMessage += `\nThe following messages were remembered from a different conversation:\n<remembered_from_other_conversation>\n${(() => {
            let result = ``;

            const messages = new MessageList().add(resultsFromOtherThreads, 'memory').get.all.v1();
            let lastYmd: string | null = null;
            for (const msg of messages) {
              const date = msg.createdAt;
              const year = date.getUTCFullYear();
              const month = date.toLocaleString('default', { month: 'short' });
              const day = date.getUTCDate();
              const ymd = `${year}, ${month}, ${day}`;
              const utcHour = date.getUTCHours();
              const utcMinute = date.getUTCMinutes();
              const hour12 = utcHour % 12 || 12;
              const ampm = utcHour < 12 ? 'AM' : 'PM';
              const timeofday = `${hour12}:${utcMinute < 10 ? '0' : ''}${utcMinute} ${ampm}`;

              if (!lastYmd || lastYmd !== ymd) {
                result += `\nthe following messages are from ${ymd}\n`;
              }
              result += `
Message ${msg.threadId && msg.threadId !== threadObject.id ? 'from previous conversation' : ''} at ${timeofday}: ${JSON.stringify(msg)}`;

              lastYmd = ymd;
            }
            return result;
          })()}\n<end_remembered_from_other_conversation>`;
        }

        if (memorySystemMessage) {
          messageList.addSystem(memorySystemMessage, 'memory');
        }

        messageList
          .add(
            memoryMessages.filter(m => m.threadId === threadObject.id), // filter out messages from other threads. those are added to system message above
            'memory',
          )
          // add new user messages to the list AFTER remembered messages to make ordering more reliable
          .add(messages, 'user');

        const { tripwireTriggered, tripwireReason } = await this.__runInputProcessors({
          runtimeContext,
          messageList,
        });

        const systemMessage =
          [...messageList.getSystemMessages(), ...messageList.getSystemMessages('memory')]
            ?.map(m => m.content)
            ?.join(`\n`) ?? undefined;

        const processedMemoryMessages = memory.processMessages({
          // these will be processed
          messages: messageList.get.remembered.v1() as CoreMessage[],
          // these are here for inspecting but shouldn't be returned by the processor
          // - ex TokenLimiter needs to measure all tokens even though it's only processing remembered messages
          newMessages: messageList.get.input.v1() as CoreMessage[],
          systemMessage,
          memorySystemMessage: memorySystemMessage || undefined,
        });

        const processedList = new MessageList({
          threadId: threadObject.id,
          resourceId,
          generateMessageId: this.#mastra?.generateId?.bind(this.#mastra),
          // @ts-ignore Flag for agent network messages
          _agentNetworkAppend: this._agentNetworkAppend,
        })
          .addSystem(instructions || `${this.instructions}.`)
          .addSystem(memorySystemMessage)
          .add(context || [], 'context')
          .add(processedMemoryMessages, 'memory')
          .add(messageList.get.input.v2(), 'user')
          .get.all.prompt();

        return {
          convertedTools,
          thread: threadObject,
          messageList,
          // add old processed messages + new input messages
          messageObjects: processedList,
          agentAISpan,
          ...(tripwireTriggered && {
            tripwire: true,
            tripwireReason,
          }),
          threadExists: !!existingThread,
        };
      },
      after: async ({
        result,
        thread: threadAfter,
        threadId,
        memoryConfig,
        outputText,
        runId,
        messageList,
        threadExists,
        structuredOutput = false,
        overrideScorers,
        agentAISpan,
      }: {
        runId: string;
        result: Record<string, any>;
        thread: StorageThreadType | null | undefined;
        threadId?: string;
        memoryConfig: MemoryConfig | undefined;
        outputText: string;
        messageList: MessageList;
        threadExists: boolean;
        structuredOutput?: boolean;
        overrideScorers?: MastraScorers;
        agentAISpan?: AISpan<AISpanType.AGENT_RUN>;
      }) => {
        const resToLog = {
          text: result?.text,
          object: result?.object,
          toolResults: result?.toolResults,
          toolCalls: result?.toolCalls,
          usage: result?.usage,
          steps: result?.steps?.map((s: any) => {
            return {
              stepType: s?.stepType,
              text: result?.text,
              object: result?.object,
              toolResults: result?.toolResults,
              toolCalls: result?.toolCalls,
              usage: result?.usage,
            };
          }),
        };
        agentAISpan?.end({
          output: {
            text: result?.text,
            object: result?.object,
          },
          metadata: {
            usage: result?.usage,
            toolResults: result?.toolResults,
            toolCalls: result?.toolCalls,
          },
        });
        this.logger.debug(`[Agent:${this.name}] - Post processing LLM response`, {
          runId,
          result: resToLog,
          threadId,
          resourceId,
        });

        const messageListResponses = new MessageList({
          threadId,
          resourceId,
          generateMessageId: this.#mastra?.generateId?.bind(this.#mastra),
          // @ts-ignore Flag for agent network messages
          _agentNetworkAppend: this._agentNetworkAppend,
        })
          .add(result.response.messages, 'response')
          .get.all.core();

        const usedWorkingMemory = messageListResponses?.some(
          m => m.role === 'tool' && m?.content?.some(c => c?.toolName === 'updateWorkingMemory'),
        );
        // working memory updates the thread, so we need to get the latest thread if we used it
        const memory = await this.getMemory({ runtimeContext });
        const thread = usedWorkingMemory
          ? threadId
            ? await memory?.getThreadById({ threadId })
            : undefined
          : threadAfter;

        if (memory && resourceId && thread) {
          try {
            // Add LLM response messages to the list
            let responseMessages = result.response.messages;
            if (!responseMessages && result.object) {
              responseMessages = [
                {
                  role: 'assistant',
                  content: [
                    {
                      type: 'text',
                      text: outputText, // outputText contains the stringified object
                    },
                  ],
                },
              ];
            }

            if (responseMessages) {
              // Remove IDs from response messages to ensure the custom ID generator is used
              // @TODO: PREV VERSION DIDNT RETURN USER MESSAGES, SO WE FILTER THEM OUT
              const messagesWithoutIds = responseMessages
                .map((m: any) => {
                  const { id, ...messageWithoutId } = m;
                  return messageWithoutId;
                })
                .filter((m: any) => m.role !== 'user');

              messageList.add(messagesWithoutIds, 'response');
            }

            if (!threadExists) {
              await memory.createThread({
                threadId: thread.id,
                metadata: thread.metadata,
                title: thread.title,
                memoryConfig,
                resourceId: thread.resourceId,
              });
            }

            // Parallelize title generation and message saving
            const promises: Promise<any>[] = [saveQueueManager.flushMessages(messageList, threadId, memoryConfig)];

            // Add title generation to promises if needed
            if (thread.title?.startsWith('New Thread')) {
              const config = memory.getMergedThreadConfig(memoryConfig);
              const userMessage = this.getMostRecentUserMessage(messageList.get.all.ui());

              const {
                shouldGenerate,
                model: titleModel,
                instructions: titleInstructions,
              } = this.resolveTitleGenerationConfig(config?.threads?.generateTitle);

              if (shouldGenerate && userMessage) {
                promises.push(
                  this.genTitle(userMessage, runtimeContext, titleModel, titleInstructions).then(title => {
                    if (title) {
                      return memory.createThread({
                        threadId: thread.id,
                        resourceId,
                        memoryConfig,
                        title,
                        metadata: thread.metadata,
                      });
                    }
                  }),
                );
              }
            }

            await Promise.all(promises);
          } catch (e) {
            await saveQueueManager.flushMessages(messageList, threadId, memoryConfig);
            if (e instanceof MastraError) {
              throw e;
            }
            const mastraError = new MastraError(
              {
                id: 'AGENT_MEMORY_PERSIST_RESPONSE_MESSAGES_FAILED',
                domain: ErrorDomain.AGENT,
                category: ErrorCategory.SYSTEM,
                details: {
                  agentName: this.name,
                  runId: runId || '',
                  threadId: threadId || '',
                  result: JSON.stringify(resToLog),
                },
              },
              e,
            );
            this.logger.trackException(mastraError);
            this.logger.error(mastraError.toString());
            throw mastraError;
          }
        } else {
          let responseMessages = result.response.messages;
          if (!responseMessages && result.object) {
            responseMessages = [
              {
                role: 'assistant',
                content: [
                  {
                    type: 'text',
                    text: outputText, // outputText contains the stringified object
                  },
                ],
              },
            ];
          }
          if (responseMessages) {
            messageList.add(responseMessages, 'response');
          }
        }

        await this.#runScorers({
          messageList,
          runId,
          outputText,
          instructions,
          runtimeContext,
          structuredOutput,
          overrideScorers,
          threadId,
          resourceId,
        });

        const scoringData: {
          input: Omit<ScorerRunInputForAgent, 'runId'>;
          output: ScorerRunOutputForAgent;
        } = {
          input: {
            inputMessages: messageList.getPersisted.input.ui(),
            rememberedMessages: messageList.getPersisted.remembered.ui(),
            systemMessages: messageList.getSystemMessages(),
            taggedSystemMessages: messageList.getPersisted.taggedSystemMessages,
          },
          output: messageList.getPersisted.response.ui(),
        };

        return {
          scoringData,
        };
      },
    };
  }

  async #runScorers({
    messageList,
    runId,
    outputText,
    instructions,
    runtimeContext,
    structuredOutput,
    overrideScorers,
    threadId,
    resourceId,
  }: {
    messageList: MessageList;
    runId: string;
    outputText: string;
    instructions: string;
    runtimeContext: RuntimeContext;
    structuredOutput?: boolean;
    overrideScorers?: MastraScorers;
    threadId?: string;
    resourceId?: string;
  }) {
    const agentName = this.name;
    const userInputMessages = messageList.get.all.ui().filter(m => m.role === 'user');
    const input = userInputMessages
      .map(message => (typeof message.content === 'string' ? message.content : ''))
      .join('\n');
    const runIdToUse = runId || this.#mastra?.generateId() || randomUUID();

    if (Object.keys(this.evals || {}).length > 0) {
      for (const metric of Object.values(this.evals || {})) {
        executeHook(AvailableHooks.ON_GENERATION, {
          input,
          output: outputText,
          runId: runIdToUse,
          metric,
          agentName,
          instructions: instructions,
        });
      }
    }

    const scorers = overrideScorers ?? (await this.getScorers({ runtimeContext }));

    const scorerInput: ScorerRunInputForAgent = {
      inputMessages: messageList.getPersisted.input.ui(),
      rememberedMessages: messageList.getPersisted.remembered.ui(),
      systemMessages: messageList.getSystemMessages(),
      taggedSystemMessages: messageList.getPersisted.taggedSystemMessages,
    };

    const scorerOutput: ScorerRunOutputForAgent = messageList.getPersisted.response.ui();

    if (Object.keys(scorers || {}).length > 0) {
      for (const [id, scorerObject] of Object.entries(scorers)) {
        runScorer({
          scorerId: id,
          scorerObject: scorerObject,
          runId,
          input: scorerInput,
          output: scorerOutput,
          runtimeContext,
          entity: {
            id: this.id,
            name: this.name,
          },
          source: 'LIVE',
          entityType: 'AGENT',
          structuredOutput: !!structuredOutput,
          threadId,
          resourceId,
        });
      }
    }
  }

<<<<<<< HEAD
  async #execute(options: InnerAgentExecutionOptions) {
    const runtimeContext = options.runtimeContext || new RuntimeContext();
    const threadFromArgs = resolveThreadIdFromArgs({ threadId: options.threadId, memory: options.memory });
=======
  private prepareLLMOptions<
    Tools extends ToolSet,
    Output extends ZodSchema | JSONSchema7 | undefined = undefined,
    ExperimentalOutput extends ZodSchema | JSONSchema7 | undefined = undefined,
  >(
    messages: MessageListInput,
    options: AgentGenerateOptions<Output, ExperimentalOutput>,
  ): Promise<{
    before: () => Promise<
      Omit<
        Output extends undefined
          ? GenerateTextWithMessagesArgs<Tools, ExperimentalOutput>
          : Omit<GenerateObjectWithMessagesArgs<NonNullable<Output>>, 'structuredOutput'> & {
              output?: Output;
              experimental_output?: never;
            },
        'runId'
      > & { runId: string } & TripwireProperties &
        AgentAISpanProperties
    >;
    after: (args: {
      result: GenerateReturn<any, Output, ExperimentalOutput>;
      outputText: string;
      structuredOutput?: boolean;
      agentAISpan?: AISpan<AISpanType.AGENT_RUN>;
      overrideScorers?: MastraScorers;
    }) => Promise<{
      scoringData: {
        input: Omit<ScorerRunInputForAgent, 'runId'>;
        output: ScorerRunOutputForAgent;
      };
    }>;
    llm: MastraLLMV1 | MastraLLMVNext;
  }>;
  private prepareLLMOptions<
    Tools extends ToolSet,
    Output extends ZodSchema | JSONSchema7 | undefined = undefined,
    ExperimentalOutput extends ZodSchema | JSONSchema7 | undefined = undefined,
  >(
    messages: MessageListInput,
    options: AgentStreamOptions<Output, ExperimentalOutput>,
  ): Promise<{
    before: () => Promise<
      Omit<
        Output extends undefined
          ? StreamTextWithMessagesArgs<Tools, ExperimentalOutput>
          : Omit<StreamObjectWithMessagesArgs<NonNullable<Output>>, 'structuredOutput'> & {
              output?: Output;
              experimental_output?: never;
            },
        'runId'
      > & { runId: string } & TripwireProperties &
        AgentAISpanProperties
    >;
    after: (args: {
      result: OriginalStreamTextOnFinishEventArg<any> | OriginalStreamObjectOnFinishEventArg<ExperimentalOutput>;
      outputText: string;
      structuredOutput?: boolean;
      agentAISpan?: AISpan<AISpanType.AGENT_RUN>;
      overrideScorers?: MastraScorers;
    }) => Promise<{
      scoringData: {
        input: Omit<ScorerRunInputForAgent, 'runId'>;
        output: ScorerRunOutputForAgent;
      };
    }>;
    llm: MastraLLMV1;
  }>;
  private async prepareLLMOptions<
    Tools extends ToolSet,
    Output extends ZodSchema | JSONSchema7 | undefined = undefined,
    ExperimentalOutput extends ZodSchema | JSONSchema7 | undefined = undefined,
  >(
    messages: MessageListInput,
    options: (AgentGenerateOptions<Output, ExperimentalOutput> | AgentStreamOptions<Output, ExperimentalOutput>) & {
      writableStream?: WritableStream<ChunkType>;
    },
  ): Promise<{
    before:
      | (() => Promise<
          Omit<
            Output extends undefined
              ? StreamTextWithMessagesArgs<Tools, ExperimentalOutput>
              : Omit<StreamObjectWithMessagesArgs<NonNullable<Output>>, 'structuredOutput'> & {
                  output?: Output;
                  experimental_output?: never;
                },
            'runId'
          > & { runId: string } & TripwireProperties &
            AgentAISpanProperties
        >)
      | (() => Promise<
          Omit<
            Output extends undefined
              ? GenerateTextWithMessagesArgs<Tools, ExperimentalOutput>
              : Omit<GenerateObjectWithMessagesArgs<NonNullable<Output>>, 'structuredOutput'> & {
                  output?: Output;
                  experimental_output?: never;
                },
            'runId'
          > & { runId: string } & TripwireProperties &
            AgentAISpanProperties
        >);
    after:
      | ((args: {
          result: GenerateReturn<any, Output, ExperimentalOutput>;
          outputText: string;
          agentAISpan?: AISpan<AISpanType.AGENT_RUN>;
          overrideScorers?: MastraScorers;
        }) => Promise<{
          scoringData: {
            input: Omit<ScorerRunInputForAgent, 'runId'>;
            output: ScorerRunOutputForAgent;
          };
        }>)
      | ((args: {
          agentAISpan?: AISpan<AISpanType.AGENT_RUN>;
          result: OriginalStreamTextOnFinishEventArg<any> | OriginalStreamObjectOnFinishEventArg<ExperimentalOutput>;
          outputText: string;
          structuredOutput?: boolean;
          overrideScorers?: MastraScorers;
        }) => Promise<{
          scoringData: {
            input: Omit<ScorerRunInputForAgent, 'runId'>;
            output: ScorerRunOutputForAgent;
          };
        }>);
    llm: MastraLLM;
  }> {
    const {
      context,
      memoryOptions: memoryConfigFromArgs,
      resourceId: resourceIdFromArgs,
      maxSteps,
      onStepFinish,
      toolsets,
      clientTools,
      temperature,
      toolChoice = 'auto',
      runtimeContext = new RuntimeContext(),
      savePerStep,
      writableStream,
      ...args
    } = options;

    // Currently not being used, but should be kept around for now in case it's needed later
    // const generateMessageId =
    //   `experimental_generateMessageId` in args && typeof args.experimental_generateMessageId === `function`
    //     ? (args.experimental_generateMessageId as IDGenerator)
    //     : undefined;
>>>>>>> a741ddea

    const resourceId = options.memory?.resource || options.resourceId;
    const memoryConfig = options.memory?.options;

    if (resourceId && threadFromArgs && !this.hasOwnMemory()) {
      this.logger.warn(
        `[Agent:${this.name}] - No memory is configured but resourceId and threadId were passed in args. This will not work.`,
      );
    }

    const llm = (await this.getLLM({ runtimeContext })) as MastraLLMVNext;

    const runId = options.runId || this.#mastra?.generateId() || randomUUID();
    const instructions = options.instructions || (await this.getInstructions({ runtimeContext }));

    // Set Telemetry context
    // Set thread ID and resource ID context for telemetry
    const activeSpan = Telemetry.getActiveSpan();
    const baggageEntries: Record<string, { value: string }> = {};

    if (threadFromArgs?.id) {
      if (activeSpan) {
        activeSpan.setAttribute('threadId', threadFromArgs.id);
      }
      baggageEntries.threadId = { value: threadFromArgs.id };
    }

    if (resourceId) {
      if (activeSpan) {
        activeSpan.setAttribute('resourceId', resourceId);
      }
      baggageEntries.resourceId = { value: resourceId };
    }

    if (Object.keys(baggageEntries).length > 0) {
      Telemetry.setBaggage(baggageEntries);
    }

    const memory = await this.getMemory({ runtimeContext });

    const saveQueueManager = new SaveQueueManager({
      logger: this.logger,
      memory,
    });

    if (process.env.NODE_ENV !== 'test') {
      this.logger.debug(`[Agents:${this.name}] - Starting generation`, { runId });
    }

    const prepareToolsStep = createStep({
      id: 'prepare-tools-step',
      inputSchema: z.any(),
      outputSchema: z.object({
        convertedTools: z.record(z.string(), z.any()),
      }),
      execute: async () => {
        const toolEnhancements = [
          // toolsets
          options?.toolsets && Object.keys(options?.toolsets || {}).length > 0
            ? `toolsets present (${Object.keys(options?.toolsets || {}).length} tools)`
            : undefined,

          // memory tools
          memory && resourceId ? 'memory and resourceId available' : undefined,
        ]
          .filter(Boolean)
          .join(', ');

        this.logger.debug(`[Agent:${this.name}] - Enhancing tools: ${toolEnhancements}`, {
          runId,
          toolsets: options?.toolsets ? Object.keys(options?.toolsets) : undefined,
          clientTools: options?.clientTools ? Object.keys(options?.clientTools) : undefined,
          hasMemory: !!memory,
          hasResourceId: !!resourceId,
        });

        const threadId = threadFromArgs?.id;

        const convertedTools = await this.convertTools({
          toolsets: options?.toolsets,
          clientTools: options?.clientTools,
          threadId,
          resourceId,
          runId,
          runtimeContext,
          writableStream: options.writableStream,
        });

        return {
          convertedTools,
        };
      },
    });

    const prepareMemory = createStep({
      id: 'prepare-memory-step',
      inputSchema: z.any(),
      outputSchema: z.object({
        messageObjects: z.array(z.any()),
        threadExists: z.boolean(),
        thread: z.any(),
        messageList: z.any(),
        tripwire: z.boolean().optional(),
        tripwireReason: z.string().optional(),
      }),
      execute: async () => {
        const thread = threadFromArgs;
        const messageList = new MessageList({
          threadId: thread?.id,
          resourceId,
          generateMessageId: this.#mastra?.generateId?.bind(this.#mastra),
          // @ts-ignore Flag for agent network messages
          _agentNetworkAppend: this._agentNetworkAppend,
        })
          .addSystem({
            role: 'system',
            content: instructions || `${this.instructions}.`,
          })
          .add(options.context || [], 'context');

        if (!memory || (!thread?.id && !resourceId)) {
          messageList.add(options.messages, 'user');
          const { tripwireTriggered, tripwireReason } = await this.__runInputProcessors({
            runtimeContext,
            messageList,
          });
          return {
            messageObjects: messageList.get.all.prompt(),
            threadExists: false,
            thread: undefined,
            messageList,
            ...(tripwireTriggered && {
              tripwire: true,
              tripwireReason,
            }),
          };
        }
        if (!thread?.id || !resourceId) {
          const mastraError = new MastraError({
            id: 'AGENT_MEMORY_MISSING_RESOURCE_ID',
            domain: ErrorDomain.AGENT,
            category: ErrorCategory.USER,
            details: {
              agentName: this.name,
              threadId: thread?.id || '',
              resourceId: resourceId || '',
            },
            text: `A resourceId and a threadId must be provided when using Memory. Saw threadId "${thread?.id}" and resourceId "${resourceId}"`,
          });
          this.logger.trackException(mastraError);
          this.logger.error(mastraError.toString());
          throw mastraError;
        }
        const store = memory.constructor.name;
        this.logger.debug(
          `[Agent:${this.name}] - Memory persistence enabled: store=${store}, resourceId=${resourceId}`,
          {
            runId,
            resourceId,
            threadId: thread?.id,
            memoryStore: store,
          },
        );

        let threadObject: StorageThreadType | undefined = undefined;
        const existingThread = await memory.getThreadById({ threadId: thread?.id });

        if (existingThread) {
          if (
            (!existingThread.metadata && thread.metadata) ||
            (thread.metadata && !deepEqual(existingThread.metadata, thread.metadata))
          ) {
            threadObject = await memory.saveThread({
              thread: { ...existingThread, metadata: thread.metadata },
              memoryConfig,
            });
          } else {
            threadObject = existingThread;
          }
        } else {
          threadObject = await memory.createThread({
            threadId: thread?.id,
            metadata: thread.metadata,
            title: thread.title,
            memoryConfig,
            resourceId,
            saveThread: false,
          });
        }

        let [memoryMessages, memorySystemMessage] = await Promise.all([
          existingThread
            ? this.getMemoryMessages({
                resourceId,
                threadId: threadObject.id,
                vectorMessageSearch: new MessageList().add(options.messages, `user`).getLatestUserContent() || '',
                memoryConfig,
                runtimeContext,
              })
            : [],
          memory.getSystemMessage({ threadId: threadObject.id, resourceId, memoryConfig }),
        ]);

        this.logger.debug('Fetched messages from memory', {
          threadId: threadObject.id,
          runId,
          fetchedCount: memoryMessages.length,
        });

        // So the agent doesn't get confused and start replying directly to messages
        // that were added via semanticRecall from a different conversation,
        // we need to pull those out and add to the system message.
        const resultsFromOtherThreads = memoryMessages.filter(m => m.threadId !== threadObject.id);
        if (resultsFromOtherThreads.length && !memorySystemMessage) {
          memorySystemMessage = ``;
        }
        if (resultsFromOtherThreads.length) {
          memorySystemMessage += `\nThe following messages were remembered from a different conversation:\n<remembered_from_other_conversation>\n${(() => {
            let result = ``;

            const messages = new MessageList().add(resultsFromOtherThreads, 'memory').get.all.v1();
            let lastYmd: string | null = null;
            for (const msg of messages) {
              const date = msg.createdAt;
              const year = date.getUTCFullYear();
              const month = date.toLocaleString('default', { month: 'short' });
              const day = date.getUTCDate();
              const ymd = `${year}, ${month}, ${day}`;
              const utcHour = date.getUTCHours();
              const utcMinute = date.getUTCMinutes();
              const hour12 = utcHour % 12 || 12;
              const ampm = utcHour < 12 ? 'AM' : 'PM';
              const timeofday = `${hour12}:${utcMinute < 10 ? '0' : ''}${utcMinute} ${ampm}`;

              if (!lastYmd || lastYmd !== ymd) {
                result += `\nthe following messages are from ${ymd}\n`;
              }
              result += `
Message ${msg.threadId && msg.threadId !== threadObject.id ? 'from previous conversation' : ''} at ${timeofday}: ${JSON.stringify(msg)}`;

              lastYmd = ymd;
            }
            return result;
          })()}\n<end_remembered_from_other_conversation>`;
        }

        if (memorySystemMessage) {
          messageList.addSystem(memorySystemMessage, 'memory');
        }

        messageList
          .add(
            memoryMessages.filter(m => m.threadId === threadObject.id), // filter out messages from other threads. those are added to system message above
            'memory',
          )
          // add new user messages to the list AFTER remembered messages to make ordering more reliable
          .add(options.messages, 'user');

        const { tripwireTriggered, tripwireReason } = await this.__runInputProcessors({
          runtimeContext,
          messageList,
        });

        const systemMessage =
          [...messageList.getSystemMessages(), ...messageList.getSystemMessages('memory')]
            ?.map(m => m.content)
            ?.join(`\n`) ?? undefined;

        const processedMemoryMessages = memory.processMessages({
          // these will be processed
          messages: messageList.get.remembered.v1() as CoreMessage[],
          // these are here for inspecting but shouldn't be returned by the processor
          // - ex TokenLimiter needs to measure all tokens even though it's only processing remembered messages
          newMessages: messageList.get.input.v1() as CoreMessage[],
          systemMessage,
          memorySystemMessage: memorySystemMessage || undefined,
        });

        const processedList = new MessageList({
          threadId: threadObject.id,
          resourceId,
          generateMessageId: this.#mastra?.generateId?.bind(this.#mastra),
          // @ts-ignore Flag for agent network messages
          _agentNetworkAppend: this._agentNetworkAppend,
        })
          .addSystem(instructions || `${this.instructions}.`)
          .addSystem(memorySystemMessage)
          .add(options.context || [], 'context')
          .add(processedMemoryMessages, 'memory')
          .add(messageList.get.input.v2(), 'user')
          .get.all.prompt();

        return {
          thread: threadObject,
          messageList,
          // add old processed messages + new input messages
          messageObjects: processedList,
          ...(tripwireTriggered && {
            tripwire: true,
            tripwireReason,
          }),
          threadExists: !!existingThread,
        };
      },
    });

    const streamTextStep = createStep({
      id: 'stream-text-step',
      inputSchema: z.any(),
      outputSchema: z.any(),
      execute: async ({ inputData }) => {
        this.logger.debug(`Starting agent ${this.name} llm stream call`, {
          runId,
        });

        const outputProcessors =
          inputData.outputProcessors ||
          (this.#outputProcessors
            ? typeof this.#outputProcessors === 'function'
              ? await this.#outputProcessors({
                  runtimeContext: inputData.runtimeContext || new RuntimeContext(),
                })
              : this.#outputProcessors
            : []);

        const streamResult = llm.stream({
          ...inputData,
          outputProcessors,
        });

        if (options.format === 'aisdk') {
          return streamResult.aisdk.v5;
        }

        return streamResult;
      },
    });

    const streamObjectStep = createStep({
      id: 'stream-object-step',
      inputSchema: z.any(),
      outputSchema: z.any(),
      execute: async ({ inputData }) => {
        const outputProcessors =
          inputData.outputProcessors ||
          (this.#outputProcessors
            ? typeof this.#outputProcessors === 'function'
              ? await this.#outputProcessors({
                  runtimeContext: inputData.runtimeContext || new RuntimeContext(),
                })
              : this.#outputProcessors
            : []);

        const result = llm.stream({
          ...inputData,
          objectOptions: {
            schema: inputData.output,
          },
          outputProcessors,
        });

        if (options.format === 'aisdk') {
          return result.aisdk.v5;
        }

        return result;
      },
    });

    const executionWorkflow = createWorkflow({
      id: 'execution-workflow',
      inputSchema: z.any(),
      outputSchema: z.record(z.string(), z.any()),
      steps: [prepareToolsStep, prepareMemory],
    })
      .parallel([prepareToolsStep, prepareMemory])
      .map(async ({ inputData, bail }) => {
        const result = {
          ...options,
          messages: inputData['prepare-memory-step'].messageObjects,
          tools: inputData['prepare-tools-step'].convertedTools as Record<string, Tool>,
          runId,
          temperature: options.modelSettings?.temperature,
          toolChoice: options.toolChoice,
          thread: inputData['prepare-memory-step'].thread,
          threadId: inputData['prepare-memory-step'].thread?.id,
          resourceId,
          runtimeContext,
          onStepFinish: async (props: any) => {
            if (options.savePerStep) {
              if (!inputData['prepare-memory-step'].threadExists && memory && inputData['prepare-memory-step'].thread) {
                await memory.createThread({
                  threadId: inputData['prepare-memory-step'].thread?.id,
                  title: inputData['prepare-memory-step'].thread?.title,
                  metadata: inputData['prepare-memory-step'].thread?.metadata,
                  resourceId: inputData['prepare-memory-step'].thread?.resourceId,
                  memoryConfig,
                });

                inputData['prepare-memory-step'].threadExists = true;
              }

              await this.saveStepMessages({
                saveQueueManager,
                result: props,
                messageList: inputData['prepare-memory-step'].messageList,
                threadId: inputData['prepare-memory-step'].thread?.id,
                memoryConfig,
                runId,
              });
            }

            return options.onStepFinish?.({ ...props, runId });
          },
          ...(inputData['prepare-memory-step'].tripwire && {
            tripwire: inputData['prepare-memory-step'].tripwire,
            tripwireReason: inputData['prepare-memory-step'].tripwireReason,
          }),
        } as any;

        // TODO: CHANGE SHAPE BASED ON FORMAT
        // Check for tripwire and return early if triggered
        if (result.tripwire) {
          // Return a promise that resolves immediately with empty result
          const emptyResult = {
            textStream: (async function* () {
              // Empty async generator - yields nothing
            })(),
            fullStream: new (globalThis as any).ReadableStream({
              start(controller: any) {
                controller.close();
              },
            }),
            objectStream: new (globalThis as any).ReadableStream({
              start(controller: any) {
                controller.close();
              },
            }),
            text: Promise.resolve(''),
            usage: Promise.resolve({ inputTokens: 0, outputTokens: 0, totalTokens: 0 }),
            finishReason: Promise.resolve('other'),
            tripwire: true,
            tripwireReason: result.tripwireReason,
            response: {
              id: randomUUID(),
              timestamp: new Date(),
              modelId: 'tripwire',
              messages: [],
            },
            toolCalls: Promise.resolve([]),
            toolResults: Promise.resolve([]),
            warnings: Promise.resolve(undefined),
            request: {
              body: JSON.stringify({ messages: [] }),
            },
            object: undefined,
            experimental_output: undefined,
            steps: undefined,
            experimental_providerMetadata: undefined,
          };

          return bail(emptyResult);
        }

        let effectiveOutputProcessors =
          options.outputProcessors ||
          (this.#outputProcessors
            ? typeof this.#outputProcessors === 'function'
              ? await this.#outputProcessors({
                  runtimeContext: result.runtimeContext!,
                })
              : this.#outputProcessors
            : []);

        // Handle structuredOutput option by creating an StructuredOutputProcessor
        if (options.structuredOutput) {
          const structuredProcessor = new StructuredOutputProcessor(options.structuredOutput);
          effectiveOutputProcessors = effectiveOutputProcessors
            ? [...effectiveOutputProcessors, structuredProcessor]
            : [structuredProcessor];
        }

        const loopOptions: ModelLoopStreamArgs<any, any> = {
          messages: result.messages as ModelMessage[],
          runtimeContext: result.runtimeContext!,
          runId,
          toolChoice: result.toolChoice,
          tools: result.tools,
          resourceId: result.resourceId,
          threadId: result.threadId,
          output: result.output,
          structuredOutput: result.structuredOutput,
          stopWhen: result.stopWhen,
          options: {
            onFinish: async (payload: any) => {
              if (payload.finishReason === 'error') {
                this.logger.error('Error in agent stream', {
                  error: payload.error,
                  runId,
                });
                return;
              }

              const messageList = inputData['prepare-memory-step'].messageList as MessageList;

              messageList.add(payload.response.messages, 'response');

              try {
                const outputText = messageList.get.all
                  .core()
                  .map(m => m.content)
                  .join('\n');

                await this.#executeOnFinish({
                  result: payload,
                  outputText,
                  instructions,
                  thread: result.thread,
                  threadId: result.threadId,
                  resourceId,
                  memoryConfig,
                  runtimeContext,
                  runId,
                  messageList,
                  threadExists: inputData['prepare-memory-step'].threadExists,
                  structuredOutput: !!options.output,
                  saveQueueManager,
                });
              } catch (e) {
                this.logger.error('Error saving memory on finish', {
                  error: e,
                  runId,
                });
              }
              await options?.onFinish?.({ ...result, runId } as any);
            },
            onStepFinish: result.onStepFinish,
          },
          objectOptions: {
            schema: options.output,
          },
          outputProcessors: effectiveOutputProcessors,
          modelSettings: {
            temperature: 0,
            ...(options.modelSettings || {}),
          },
        };

        return loopOptions;
      })
      .then(!options.output ? streamTextStep : streamObjectStep)
      .commit();

    const run = await executionWorkflow.createRunAsync();

    return await run.start({});
  }

  async #executeOnFinish({
    result,
    instructions,
    thread: threadAfter,
    threadId,
    resourceId,
    memoryConfig,
    outputText,
    runtimeContext,
    runId,
    messageList,
    threadExists,
    structuredOutput = false,
    saveQueueManager,
  }: {
    instructions: string;
    runId: string;
    result: Record<string, any>;
    thread: StorageThreadType | null | undefined;
    threadId?: string;
    resourceId?: string;
    runtimeContext: RuntimeContext;
    memoryConfig: MemoryConfig | undefined;
    outputText: string;
    messageList: MessageList;
    threadExists: boolean;
    structuredOutput?: boolean;
    saveQueueManager: SaveQueueManager;
  }) {
    const resToLog = {
      text: result?.text,
      object: result?.object,
      toolResults: result?.toolResults,
      toolCalls: result?.toolCalls,
      usage: result?.usage,
      steps: result?.steps?.map((s: any) => {
        return {
          stepType: s?.stepType,
          text: result?.text,
          object: result?.object,
          toolResults: result?.toolResults,
          toolCalls: result?.toolCalls,
          usage: result?.usage,
        };
      }),
    };
    this.logger.debug(`[Agent:${this.name}] - Post processing LLM response`, {
      runId,
      result: resToLog,
      threadId,
      resourceId,
    });

    const messageListResponses = messageList.get.response.aiV4.core();

    const usedWorkingMemory = messageListResponses?.some(
      m => m.role === 'tool' && m?.content?.some(c => c?.toolName === 'updateWorkingMemory'),
    );
    // working memory updates the thread, so we need to get the latest thread if we used it
    const memory = await this.getMemory({ runtimeContext });
    const thread = usedWorkingMemory ? (threadId ? await memory?.getThreadById({ threadId }) : undefined) : threadAfter;

    if (memory && resourceId && thread) {
      try {
        // Add LLM response messages to the list
        let responseMessages = result.response.messages;
        if (!responseMessages && result.object) {
          responseMessages = [
            {
              role: 'assistant',
              content: [
                {
                  type: 'text',
                  text: outputText, // outputText contains the stringified object
                },
              ],
            },
          ];
        }

        if (responseMessages) {
          // Remove IDs from response messages to ensure the custom ID generator is used
          // @TODO: PREV VERSION DIDNT RETURN USER MESSAGES, SO WE FILTER THEM OUT
          const messagesWithoutIds = responseMessages
            .map((m: any) => {
              const { id, ...messageWithoutId } = m;
              return messageWithoutId;
            })
            .filter((m: any) => m.role !== 'user');

          messageList.add(messagesWithoutIds, 'response');
        }

        if (!threadExists) {
          await memory.createThread({
            threadId: thread.id,
            metadata: thread.metadata,
            title: thread.title,
            memoryConfig,
            resourceId: thread.resourceId,
          });
        }

        // Parallelize title generation and message saving
        const promises: Promise<any>[] = [saveQueueManager.flushMessages(messageList, threadId, memoryConfig)];

        // Add title generation to promises if needed
        if (thread.title?.startsWith('New Thread')) {
          const config = memory.getMergedThreadConfig(memoryConfig);
          const userMessage = this.getMostRecentUserMessage(messageList.get.all.ui());

          const {
            shouldGenerate,
            model: titleModel,
            instructions: titleInstructions,
          } = this.resolveTitleGenerationConfig(config?.threads?.generateTitle);

          if (shouldGenerate && userMessage) {
            promises.push(
              this.genTitle(userMessage, runtimeContext, titleModel, titleInstructions).then(title => {
                if (title) {
                  return memory.createThread({
                    threadId: thread.id,
                    resourceId,
                    memoryConfig,
                    title,
                    metadata: thread.metadata,
                  });
                }
              }),
            );
          }
        }

        await Promise.all(promises);
      } catch (e) {
        await saveQueueManager.flushMessages(messageList, threadId, memoryConfig);
        if (e instanceof MastraError) {
          throw e;
        }
        const mastraError = new MastraError(
          {
            id: 'AGENT_MEMORY_PERSIST_RESPONSE_MESSAGES_FAILED',
            domain: ErrorDomain.AGENT,
            category: ErrorCategory.SYSTEM,
            details: {
              agentName: this.name,
              runId: runId || '',
              threadId: threadId || '',
              result: JSON.stringify(resToLog),
            },
          },
          e,
        );
        this.logger.trackException(mastraError);
        this.logger.error(mastraError.toString());
        throw mastraError;
      }
    } else {
      let responseMessages = result.response.messages;
      if (!responseMessages && result.object) {
        responseMessages = [
          {
            role: 'assistant',
            content: [
              {
                type: 'text',
                text: outputText, // outputText contains the stringified object
              },
            ],
          },
        ];
      }
      if (responseMessages) {
        messageList.add(responseMessages, 'response');
      }
    }

    await this.#runScorers({
      messageList,
      runId,
      outputText,
      instructions,
      runtimeContext,
      structuredOutput,
    });
  }

  private prepareLLMOptions<
    Tools extends ToolSet,
    Output extends ZodSchema | JSONSchema7 | undefined = undefined,
    ExperimentalOutput extends ZodSchema | JSONSchema7 | undefined = undefined,
  >(
    messages: MessageListInput,
    options: AgentGenerateOptions<Output, ExperimentalOutput>,
  ): Promise<{
    before: () => Promise<
      Omit<
        Output extends undefined
          ? GenerateTextWithMessagesArgs<Tools, ExperimentalOutput>
          : Omit<GenerateObjectWithMessagesArgs<NonNullable<Output>>, 'structuredOutput'> & {
              output?: Output;
              experimental_output?: never;
            },
        'runId'
      > & { runId: string } & TripwireProperties &
        AgentAISpanProperties
    >;
    after: (args: {
      result: GenerateReturn<any, Output, ExperimentalOutput>;
      outputText: string;
      structuredOutput?: boolean;
      agentAISpan?: AISpan<AISpanType.AGENT_RUN>;
      overrideScorers?: MastraScorers;
    }) => Promise<{
      scoringData: {
        input: Omit<ScorerRunInputForAgent, 'runId'>;
        output: ScorerRunOutputForAgent;
      };
    }>;
    llm: MastraLLMV1 | MastraLLMVNext;
  }>;
  private prepareLLMOptions<
    Tools extends ToolSet,
    Output extends ZodSchema | JSONSchema7 | undefined = undefined,
    ExperimentalOutput extends ZodSchema | JSONSchema7 | undefined = undefined,
  >(
    messages: MessageListInput,
    options: AgentStreamOptions<Output, ExperimentalOutput>,
  ): Promise<{
    before: () => Promise<
      Omit<
        Output extends undefined
          ? StreamTextWithMessagesArgs<Tools, ExperimentalOutput>
          : Omit<StreamObjectWithMessagesArgs<NonNullable<Output>>, 'structuredOutput'> & {
              output?: Output;
              experimental_output?: never;
            },
        'runId'
      > & { runId: string } & TripwireProperties &
        AgentAISpanProperties
    >;
    after: (args: {
      result: OriginalStreamTextOnFinishEventArg<any> | OriginalStreamObjectOnFinishEventArg<ExperimentalOutput>;
      outputText: string;
      structuredOutput?: boolean;
      agentAISpan?: AISpan<AISpanType.AGENT_RUN>;
      overrideScorers?: MastraScorers;
    }) => Promise<{
      scoringData: {
        input: Omit<ScorerRunInputForAgent, 'runId'>;
        output: ScorerRunOutputForAgent;
      };
    }>;
    llm: MastraLLMV1 | MastraLLMVNext;
  }>;
  private async prepareLLMOptions<
    Tools extends ToolSet,
    Output extends ZodSchema | JSONSchema7 | undefined = undefined,
    ExperimentalOutput extends ZodSchema | JSONSchema7 | undefined = undefined,
  >(
    messages: MessageListInput,
    options: (AgentGenerateOptions<Output, ExperimentalOutput> | AgentStreamOptions<Output, ExperimentalOutput>) & {
      writableStream?: WritableStream<ChunkType>;
    },
  ): Promise<{
    before:
      | (() => Promise<
          Omit<
            Output extends undefined
              ? StreamTextWithMessagesArgs<Tools, ExperimentalOutput>
              : Omit<StreamObjectWithMessagesArgs<NonNullable<Output>>, 'structuredOutput'> & {
                  output?: Output;
                  experimental_output?: never;
                },
            'runId'
          > & { runId: string } & TripwireProperties &
            AgentAISpanProperties
        >)
      | (() => Promise<
          Omit<
            Output extends undefined
              ? GenerateTextWithMessagesArgs<Tools, ExperimentalOutput>
              : Omit<GenerateObjectWithMessagesArgs<NonNullable<Output>>, 'structuredOutput'> & {
                  output?: Output;
                  experimental_output?: never;
                },
            'runId'
          > & { runId: string } & TripwireProperties &
            AgentAISpanProperties
        >);
    after:
      | ((args: {
          result: GenerateReturn<any, Output, ExperimentalOutput>;
          outputText: string;
          agentAISpan?: AISpan<AISpanType.AGENT_RUN>;
          overrideScorers?: MastraScorers;
        }) => Promise<{
          scoringData: {
            input: Omit<ScorerRunInputForAgent, 'runId'>;
            output: ScorerRunOutputForAgent;
          };
        }>)
      | ((args: {
          agentAISpan?: AISpan<AISpanType.AGENT_RUN>;
          result: OriginalStreamTextOnFinishEventArg<any> | OriginalStreamObjectOnFinishEventArg<ExperimentalOutput>;
          outputText: string;
          structuredOutput?: boolean;
          overrideScorers?: MastraScorers;
        }) => Promise<{
          scoringData: {
            input: Omit<ScorerRunInputForAgent, 'runId'>;
            output: ScorerRunOutputForAgent;
          };
        }>);
    llm: MastraLLMV1 | MastraLLMVNext;
  }> {
    const {
      context,
      memoryOptions: memoryConfigFromArgs,
      resourceId: resourceIdFromArgs,
      maxSteps,
      onStepFinish,
      toolsets,
      clientTools,
      temperature,
      toolChoice = 'auto',
      runtimeContext = new RuntimeContext(),
      savePerStep,
      writableStream,
      ...args
    } = options;

    // Currently not being used, but should be kept around for now in case it's needed later
    // const generateMessageId =
    //   `experimental_generateMessageId` in args && typeof args.experimental_generateMessageId === `function`
    //     ? (args.experimental_generateMessageId as IDGenerator)
    //     : undefined;

    const threadFromArgs = resolveThreadIdFromArgs({ threadId: args.threadId, memory: args.memory });
    const resourceId = args.memory?.resource || resourceIdFromArgs;
    const memoryConfig = args.memory?.options || memoryConfigFromArgs;

    if (resourceId && threadFromArgs && !this.hasOwnMemory()) {
      this.logger.warn(
        `[Agent:${this.name}] - No memory is configured but resourceId and threadId were passed in args. This will not work.`,
      );
    }
    const runId = args.runId || this.#mastra?.generateId() || randomUUID();
    const instructions = args.instructions || (await this.getInstructions({ runtimeContext }));
    const llm = await this.getLLM({ runtimeContext });

    // Set thread ID and resource ID context for telemetry
    const activeSpan = Telemetry.getActiveSpan();
    const baggageEntries: Record<string, { value: string }> = {};

    if (threadFromArgs?.id) {
      if (activeSpan) {
        activeSpan.setAttribute('threadId', threadFromArgs.id);
      }
      baggageEntries.threadId = { value: threadFromArgs.id };
    }

    if (resourceId) {
      if (activeSpan) {
        activeSpan.setAttribute('resourceId', resourceId);
      }
      baggageEntries.resourceId = { value: resourceId };
    }

    if (Object.keys(baggageEntries).length > 0) {
      Telemetry.setBaggage(baggageEntries);
    }

    const memory = await this.getMemory({ runtimeContext });
    const saveQueueManager = new SaveQueueManager({
      logger: this.logger,
      memory,
    });

    const { before, after } = this.__primitive({
      messages,
      instructions,
      context,
      thread: threadFromArgs,
      memoryConfig,
      resourceId,
      runId,
      toolsets,
      clientTools,
      runtimeContext,
      saveQueueManager,
      writableStream,
      parentAISpan: args.aiTracingContext?.parentAISpan,
    });

    let messageList: MessageList;
    let thread: StorageThreadType | null | undefined;
    let threadExists: boolean;

    return {
      llm,
      before: async () => {
        const beforeResult = await before();
        const { messageObjects, convertedTools, agentAISpan } = beforeResult;
        threadExists = beforeResult.threadExists || false;
        messageList = beforeResult.messageList;
        thread = beforeResult.thread;

        const threadId = thread?.id;

        // can't type this properly sadly :(
        const result = {
          ...options,
          messages: messageObjects,
          tools: convertedTools as Record<string, Tool>,
          runId,
          temperature,
          toolChoice,
          threadId,
          resourceId,
          runtimeContext,
          onStepFinish: async (props: any) => {
            if (savePerStep) {
              if (!threadExists && memory && thread) {
                await memory.createThread({
                  threadId,
                  title: thread.title,
                  metadata: thread.metadata,
                  resourceId: thread.resourceId,
                  memoryConfig,
                });
                threadExists = true;
              }

              await this.saveStepMessages({
                saveQueueManager,
                result: props,
                messageList,
                threadId,
                memoryConfig,
                runId,
              });
            }

            return onStepFinish?.({ ...props, runId });
          },
          ...(beforeResult.tripwire && {
            tripwire: beforeResult.tripwire,
            tripwireReason: beforeResult.tripwireReason,
          }),
          ...args,
          agentAISpan,
        } as any;

        return result;
      },
      after: async ({
        result,
        outputText,
        structuredOutput = false,
        agentAISpan,
      }:
        | {
            result: GenerateReturn<any, Output, ExperimentalOutput>;
            outputText: string;
            structuredOutput?: boolean;
            agentAISpan?: AISpan<AISpanType.AGENT_RUN>;
          }
        | {
            result: StreamReturn<any, Output, ExperimentalOutput>;
            outputText: string;
            structuredOutput?: boolean;
            agentAISpan?: AISpan<AISpanType.AGENT_RUN>;
          }) => {
        const afterResult = await after({
          result,
          outputText,
          threadId: thread?.id,
          thread,
          memoryConfig,
          runId,
          messageList,
          structuredOutput,
          threadExists,
          agentAISpan,
        });
        return afterResult;
      },
    };
  }

<<<<<<< HEAD
  async generate_vnext<
    OUTPUT extends ZodSchema | JSONSchema7 | undefined = undefined,
    STRUCTURED_OUTPUT extends ZodSchema | JSONSchema7 | undefined = undefined,
    FORMAT extends 'aisdk' | 'mastra' = 'mastra',
  >(messages: MessageListInput, options?: AgentExecutionOptions<OUTPUT, STRUCTURED_OUTPUT, FORMAT>) {
    const result = await this.stream_vnext(messages, {
      ...options,
    });

    if (result.tripwire) {
      return result;
    }

    let fullOutput = await result.getFullOutput();

    const error = fullOutput.error;

    if (fullOutput.finishReason === 'error' && error) {
      throw error;
    }

    return fullOutput;
  }

  async stream_vnext<
    OUTPUT extends ZodSchema | JSONSchema7 | undefined = undefined,
    STRUCTURED_OUTPUT extends ZodSchema | JSONSchema7 | undefined = undefined,
    FORMAT extends 'mastra' | 'aisdk' = 'mastra' | 'aisdk',
  >(messages: MessageListInput, streamOptions?: AgentExecutionOptions<OUTPUT, STRUCTURED_OUTPUT, FORMAT>) {
    const defaultStreamOptions = await this.getDefaultVNextStreamOptions({
      runtimeContext: streamOptions?.runtimeContext,
    });

    const mergedStreamOptions = {
      ...defaultStreamOptions,
      ...streamOptions,
      // resourceId: streamOptions?.resourceId!,
      // threadId: streamOptions?.threadId!,
    };

    const llm = await this.getLLM({ runtimeContext: mergedStreamOptions.runtimeContext });

    if (llm.getModel().specificationVersion !== 'v2') {
      throw new MastraError({
        id: 'AGENT_STREAM_VNEXT_V1_MODEL_NOT_SUPPORTED',
        domain: ErrorDomain.AGENT,
        category: ErrorCategory.USER,
        text: 'V1 models are not supported for stream_vnext. Please use stream instead.',
      });
    }

    const result = await this.#execute({
      ...mergedStreamOptions,
      messages,
    } as InnerAgentExecutionOptions);

    if (result.status !== 'success') {
      if (result.status === 'failed') {
        throw new MastraError({
          id: 'AGENT_STREAM_VNEXT_FAILED',
          domain: ErrorDomain.AGENT,
          category: ErrorCategory.USER,
          text: result.error.message,
          details: {
            error: result.error.message,
          },
        });
      }
      throw new MastraError({
        id: 'AGENT_STREAM_VNEXT_UNKNOWN_ERROR',
        domain: ErrorDomain.AGENT,
        category: ErrorCategory.USER,
        text: 'An unknown error occurred while streaming',
      });
    }

    return result.result;
=======
  async generateVNext<
    OUTPUT extends ZodSchema | JSONSchema7 | undefined = undefined,
    STRUCTURED_OUTPUT extends ZodSchema | JSONSchema7 | undefined = undefined,
    FORMAT extends 'aisdk' | 'mastra' = 'mastra',
  >(
    _messages: MessageListInput,
    _options?: AgentExecutionOptions<OUTPUT, STRUCTURED_OUTPUT, FORMAT>,
  ): ReturnType<MastraModelOutput['getFullOutput']> {
    throw new MastraError({
      id: 'AGENT_GENERATE_VNEXT_NOT_IMPLEMENTED',
      domain: ErrorDomain.AGENT,
      category: ErrorCategory.USER,
      text: 'generateVNext is not implemented for the current version of Mastra. Please use generate instead.',
    });
>>>>>>> a741ddea
  }

  async generate(
    messages: MessageListInput,
    args?: AgentGenerateOptions<undefined, undefined> & { output?: never; experimental_output?: never },
  ): Promise<GenerateTextResult<any, undefined>>;
  async generate<OUTPUT extends ZodSchema | JSONSchema7>(
    messages: MessageListInput,
    args?: AgentGenerateOptions<OUTPUT, undefined> & { output?: OUTPUT; experimental_output?: never },
  ): Promise<GenerateObjectResult<OUTPUT>>;
  async generate<EXPERIMENTAL_OUTPUT extends ZodSchema | JSONSchema7>(
    messages: MessageListInput,
    args?: AgentGenerateOptions<undefined, EXPERIMENTAL_OUTPUT> & {
      output?: never;
      experimental_output?: EXPERIMENTAL_OUTPUT;
    },
  ): Promise<GenerateTextResult<any, EXPERIMENTAL_OUTPUT>>;
  async generate<
    OUTPUT extends ZodSchema | JSONSchema7 | undefined = undefined,
    EXPERIMENTAL_OUTPUT extends ZodSchema | JSONSchema7 | undefined = undefined,
  >(
    messages: MessageListInput,
    generateOptions: AgentGenerateOptions<OUTPUT, EXPERIMENTAL_OUTPUT> = {},
  ): Promise<OUTPUT extends undefined ? GenerateTextResult<any, EXPERIMENTAL_OUTPUT> : GenerateObjectResult<OUTPUT>> {
    const defaultGenerateOptions = await this.getDefaultGenerateOptions({
      runtimeContext: generateOptions.runtimeContext,
    });
    const mergedGenerateOptions: AgentGenerateOptions<OUTPUT, EXPERIMENTAL_OUTPUT> = {
      ...defaultGenerateOptions,
      ...generateOptions,
    };

    const { llm, before, after } = await this.prepareLLMOptions(messages, mergedGenerateOptions);

    if (llm.getModel().specificationVersion !== 'v1') {
<<<<<<< HEAD
      this.logger.error('V2 models are not supported for generate. Please use generate_vnext instead.', {
        modelId: llm.getModel().modelId,
      });
=======
      this.logger.error(
        'V2 models are not supported for the current version of generate. Please use generateVNext instead.',
        {
          modelId: llm.getModel().modelId,
        },
      );
>>>>>>> a741ddea

      throw new MastraError({
        id: 'AGENT_GENERATE_V2_MODEL_NOT_SUPPORTED',
        domain: ErrorDomain.AGENT,
        category: ErrorCategory.USER,
        details: {
          modelId: llm.getModel().modelId,
        },
<<<<<<< HEAD
        text: 'V2 models are not supported for generate. Please use generate_vnext instead.',
=======
        text: 'V2 models are not supported for the current version of generate. Please use generateVNext instead.',
>>>>>>> a741ddea
      });
    }

    let llmToUse = llm as MastraLLMV1;

    const beforeResult = await before();

    // Check for tripwire and return early if triggered
    if (beforeResult.tripwire) {
      const tripwireResult = {
        text: '',
        object: undefined,
        usage: { totalTokens: 0, promptTokens: 0, completionTokens: 0 },
        finishReason: 'other',
        response: {
          id: randomUUID(),
          timestamp: new Date(),
          modelId: 'tripwire',
          messages: [],
        },
        responseMessages: [],
        toolCalls: [],
        toolResults: [],
        warnings: undefined,
        request: {
          body: JSON.stringify({ messages: [] }),
        },
        experimental_output: undefined,
        steps: undefined,
        experimental_providerMetadata: undefined,
        tripwire: true,
        tripwireReason: beforeResult.tripwireReason,
      };

      return tripwireResult as unknown as OUTPUT extends undefined
        ? GenerateTextResult<any, EXPERIMENTAL_OUTPUT>
        : GenerateObjectResult<OUTPUT>;
    }

    const { experimental_output, output, agentAISpan, ...llmOptions } = beforeResult;

    // Handle structuredOutput option by creating an StructuredOutputProcessor
    let finalOutputProcessors = mergedGenerateOptions.outputProcessors;
    if (mergedGenerateOptions.structuredOutput) {
      const structuredProcessor = new StructuredOutputProcessor(mergedGenerateOptions.structuredOutput);
      finalOutputProcessors = finalOutputProcessors
        ? [...finalOutputProcessors, structuredProcessor]
        : [structuredProcessor];
    }

    if (!output || experimental_output) {
      const result = await llmToUse.__text<any, EXPERIMENTAL_OUTPUT>({
        ...llmOptions,
        agentAISpan,
        experimental_output,
      });

      const outputProcessorResult = await this.__runOutputProcessors({
        runtimeContext: mergedGenerateOptions.runtimeContext || new RuntimeContext(),
        outputProcessorOverrides: finalOutputProcessors,
        messageList: new MessageList({
          threadId: llmOptions.threadId || '',
          resourceId: llmOptions.resourceId || '',
        }).add(
          {
            role: 'assistant',
            content: [{ type: 'text', text: result.text }],
          },
          'response',
        ),
      });

      // Handle tripwire for output processors
      if (outputProcessorResult.tripwireTriggered) {
        const tripwireResult = {
          text: '',
          object: undefined,
          usage: { totalTokens: 0, promptTokens: 0, completionTokens: 0 },
          finishReason: 'other',
          response: {
            id: randomUUID(),
            timestamp: new Date(),
            modelId: 'tripwire',
            messages: [],
          },
          responseMessages: [],
          toolCalls: [],
          toolResults: [],
          warnings: undefined,
          request: {
            body: JSON.stringify({ messages: [] }),
          },
          experimental_output: undefined,
          steps: undefined,
          experimental_providerMetadata: undefined,
          tripwire: true,
          tripwireReason: outputProcessorResult.tripwireReason,
        };

        return tripwireResult as unknown as OUTPUT extends undefined
          ? GenerateTextResult<any, EXPERIMENTAL_OUTPUT>
          : GenerateObjectResult<OUTPUT>;
      }

      const newText = outputProcessorResult.messageList.get.response
        .v2()
        .map(msg => msg.content.parts.map(part => (part.type === 'text' ? part.text : '')).join(''))
        .join('');

      // Update the result text with processed output
      (result as any).text = newText;

      // If there are output processors, check for structured data in message metadata
      if (finalOutputProcessors && finalOutputProcessors.length > 0) {
        // First check if any output processor provided structured data via metadata
        const messages = outputProcessorResult.messageList.get.response.v2();
        this.logger.debug(
          'Checking messages for experimentalOutput metadata:',
          messages.map(m => ({
            role: m.role,
            hasContentMetadata: !!m.content.metadata,
            contentMetadata: m.content.metadata,
          })),
        );

        const messagesWithStructuredData = messages.filter(
          msg => msg.content.metadata && (msg.content.metadata as any).structuredOutput,
        );

        this.logger.debug('Messages with structured data:', messagesWithStructuredData.length);

        if (messagesWithStructuredData[0] && messagesWithStructuredData[0].content.metadata?.structuredOutput) {
          // Use structured data from processor metadata for result.object
          (result as any).object = messagesWithStructuredData[0].content.metadata.structuredOutput;
          this.logger.debug('Using structured data from processor metadata for result.object');
        } else {
          // Fallback: try to parse text as JSON (original behavior)
          try {
            const processedOutput = JSON.parse(newText);
            (result as any).object = processedOutput;
            this.logger.debug('Using fallback JSON parsing for result.object');
          } catch (error) {
            this.logger.warn('Failed to parse processed output as JSON, updating text only', { error });
          }
        }
      }

      const afterResult = await after({
        result: result as unknown as OUTPUT extends undefined
          ? GenerateTextResult<any, EXPERIMENTAL_OUTPUT>
          : GenerateObjectResult<OUTPUT>,
        outputText: newText,
        agentAISpan,
        ...(generateOptions.scorers ? { overrideScorers: generateOptions.scorers } : {}),
      });

      if (generateOptions.returnScorerData) {
        result.scoringData = afterResult.scoringData;
      }

      return result as unknown as OUTPUT extends undefined
        ? GenerateTextResult<any, EXPERIMENTAL_OUTPUT>
        : GenerateObjectResult<OUTPUT>;
    }

    const result = await llmToUse.__textObject<NonNullable<OUTPUT>>({
      ...llmOptions,
      agentAISpan,
      structuredOutput: output as NonNullable<OUTPUT>,
    });

    const outputText = JSON.stringify(result.object);

    const outputProcessorResult = await this.__runOutputProcessors({
      runtimeContext: mergedGenerateOptions.runtimeContext || new RuntimeContext(),
      messageList: new MessageList({
        threadId: llmOptions.threadId || '',
        resourceId: llmOptions.resourceId || '',
      }).add(
        {
          role: 'assistant',
          content: [{ type: 'text', text: outputText }],
        },
        'response',
      ),
    });

    // Handle tripwire for output processors
    if (outputProcessorResult.tripwireTriggered) {
      const tripwireResult = {
        text: '',
        object: undefined,
        usage: { totalTokens: 0, promptTokens: 0, completionTokens: 0 },
        finishReason: 'other',
        response: {
          id: randomUUID(),
          timestamp: new Date(),
          modelId: 'tripwire',
          messages: [],
        },
        responseMessages: [],
        toolCalls: [],
        toolResults: [],
        warnings: undefined,
        request: {
          body: JSON.stringify({ messages: [] }),
        },
        experimental_output: undefined,
        steps: undefined,
        experimental_providerMetadata: undefined,
        tripwire: true,
        tripwireReason: outputProcessorResult.tripwireReason,
      };

      return tripwireResult as unknown as OUTPUT extends undefined
        ? GenerateTextResult<any, EXPERIMENTAL_OUTPUT>
        : GenerateObjectResult<OUTPUT>;
    }

    const newText = outputProcessorResult.messageList.get.response
      .v2()
      .map(msg => msg.content.parts.map(part => (part.type === 'text' ? part.text : '')).join(''))
      .join('');

    // Parse the processed text and update the result object
    try {
      const processedObject = JSON.parse(newText);
      (result as any).object = processedObject;
    } catch (error) {
      this.logger.warn('Failed to parse processed output as JSON, keeping original result', { error });
    }

    const afterResult = await after({
      result: result as unknown as OUTPUT extends undefined
        ? GenerateTextResult<any, EXPERIMENTAL_OUTPUT>
        : GenerateObjectResult<OUTPUT>,
      outputText: newText,
      ...(generateOptions.scorers ? { overrideScorers: generateOptions.scorers } : {}),
      structuredOutput: true,
      agentAISpan,
    });

    if (generateOptions.returnScorerData) {
      result.scoringData = afterResult.scoringData;
    }

    return result as unknown as OUTPUT extends undefined
      ? GenerateTextResult<any, EXPERIMENTAL_OUTPUT>
      : GenerateObjectResult<OUTPUT>;
  }
  async stream<
    OUTPUT extends ZodSchema | JSONSchema7 | undefined = undefined,
    EXPERIMENTAL_OUTPUT extends ZodSchema | JSONSchema7 | undefined = undefined,
  >(
    messages: MessageListInput,
    args?: AgentStreamOptions<OUTPUT, EXPERIMENTAL_OUTPUT> & { output?: never; experimental_output?: never },
  ): Promise<StreamTextResult<any, OUTPUT extends ZodSchema ? z.infer<OUTPUT> : unknown>>;
  async stream<
    OUTPUT extends ZodSchema | JSONSchema7 | undefined = undefined,
    EXPERIMENTAL_OUTPUT extends ZodSchema | JSONSchema7 | undefined = undefined,
  >(
    messages: MessageListInput,
    args?: AgentStreamOptions<OUTPUT, EXPERIMENTAL_OUTPUT> & { output?: OUTPUT; experimental_output?: never },
  ): Promise<StreamObjectResult<any, OUTPUT extends ZodSchema ? z.infer<OUTPUT> : unknown, any>>;
  async stream<
    OUTPUT extends ZodSchema | JSONSchema7 | undefined = undefined,
    EXPERIMENTAL_OUTPUT extends ZodSchema | JSONSchema7 | undefined = undefined,
  >(
    messages: MessageListInput,
    args?: AgentStreamOptions<OUTPUT, EXPERIMENTAL_OUTPUT> & {
      output?: never;
      experimental_output?: EXPERIMENTAL_OUTPUT;
    },
  ): Promise<
    StreamTextResult<any, OUTPUT extends ZodSchema ? z.infer<OUTPUT> : unknown> & {
      partialObjectStream: StreamTextResult<
        any,
        OUTPUT extends ZodSchema
          ? z.infer<OUTPUT>
          : EXPERIMENTAL_OUTPUT extends ZodSchema
            ? z.infer<EXPERIMENTAL_OUTPUT>
            : unknown
      >['experimental_partialOutputStream'];
    }
  >;
  async stream<
    OUTPUT extends ZodSchema | JSONSchema7 | undefined = undefined,
    EXPERIMENTAL_OUTPUT extends ZodSchema | JSONSchema7 | undefined = undefined,
  >(
    messages: MessageListInput,
    streamOptions: AgentStreamOptions<OUTPUT, EXPERIMENTAL_OUTPUT> = {},
  ): Promise<
    | StreamTextResult<any, OUTPUT extends ZodSchema ? z.infer<OUTPUT> : unknown>
    | StreamObjectResult<any, OUTPUT extends ZodSchema ? z.infer<OUTPUT> : unknown, any>
  > {
    const defaultStreamOptions = await this.getDefaultStreamOptions({ runtimeContext: streamOptions.runtimeContext });

    const mergedStreamOptions: AgentStreamOptions<OUTPUT, EXPERIMENTAL_OUTPUT> = {
      ...defaultStreamOptions,
      ...streamOptions,
    };

    const { llm, before, after } = await this.prepareLLMOptions(messages, mergedStreamOptions);

    if (llm.getModel().specificationVersion !== 'v1') {
<<<<<<< HEAD
      this.logger.error('V2 models are not supported for stream. Please use stream_vnext instead.', {
=======
      this.logger.error('V2 models are not supported for stream. Please use streamVNext instead.', {
>>>>>>> a741ddea
        modelId: llm.getModel().modelId,
      });

      throw new MastraError({
        id: 'AGENT_STREAM_V2_MODEL_NOT_SUPPORTED',
        domain: ErrorDomain.AGENT,
        category: ErrorCategory.USER,
        details: {
          modelId: llm.getModel().modelId,
        },
<<<<<<< HEAD
        text: 'V2 models are not supported for stream. Please use stream_vnext instead.',
=======
        text: 'V2 models are not supported for stream. Please use streamVNext instead.',
>>>>>>> a741ddea
      });
    }

    const beforeResult = await before();

    // Check for tripwire and return early if triggered
    if (beforeResult.tripwire) {
      // Return a promise that resolves immediately with empty result
      const emptyResult = {
        textStream: (async function* () {
          // Empty async generator - yields nothing
        })(),
        fullStream: Promise.resolve('').then(() => {
          const emptyStream = new (globalThis as any).ReadableStream({
            start(controller: any) {
              controller.close();
            },
          });
          return emptyStream;
        }),
        text: Promise.resolve(''),
        usage: Promise.resolve({ totalTokens: 0, promptTokens: 0, completionTokens: 0 }),
        finishReason: Promise.resolve('other'),
        tripwire: true,
        tripwireReason: beforeResult.tripwireReason,
        response: {
          id: randomUUID(),
          timestamp: new Date(),
          modelId: 'tripwire',
          messages: [],
        },
        toolCalls: Promise.resolve([]),
        toolResults: Promise.resolve([]),
        warnings: Promise.resolve(undefined),
        request: {
          body: JSON.stringify({ messages: [] }),
        },
        experimental_output: undefined,
        steps: undefined,
        experimental_providerMetadata: undefined,
        toAIStream: () =>
          Promise.resolve('').then(() => {
            const emptyStream = new (globalThis as any).ReadableStream({
              start(controller: any) {
                controller.close();
              },
            });
            return emptyStream;
          }),
        get experimental_partialOutputStream() {
          return (async function* () {
            // Empty async generator for partial output stream
          })();
        },
        pipeDataStreamToResponse: () => Promise.resolve(),
        pipeTextStreamToResponse: () => Promise.resolve(),
        toDataStreamResponse: () => new Response('', { status: 200, headers: { 'Content-Type': 'text/plain' } }),
        toTextStreamResponse: () => new Response('', { status: 200, headers: { 'Content-Type': 'text/plain' } }),
      };

      return emptyResult as unknown as
        | StreamTextResult<any, OUTPUT extends ZodSchema ? z.infer<OUTPUT> : unknown>
        | StreamObjectResult<any, OUTPUT extends ZodSchema ? z.infer<OUTPUT> : unknown, any>;
    }

    const { onFinish, runId, output, experimental_output, agentAISpan, ...llmOptions } = beforeResult;

    let llmToUse = llm as MastraLLMV1;

    if (!output || experimental_output) {
      this.logger.debug(`Starting agent ${this.name} llm stream call`, {
        runId,
      });

      const streamResult = llmToUse.__stream({
        ...llmOptions,
        experimental_output,
        agentAISpan,
        onFinish: async result => {
          try {
            const outputText = result.text;
            await after({
              result,
              outputText,
              agentAISpan,
            });
          } catch (e) {
            this.logger.error('Error saving memory on finish', {
              error: e,
              runId,
            });
          }
          await onFinish?.({ ...result, runId } as any);
        },
        runId,
      });

      return streamResult as
        | StreamTextResult<any, OUTPUT extends ZodSchema ? z.infer<OUTPUT> : unknown>
        | StreamObjectResult<any, OUTPUT extends ZodSchema ? z.infer<OUTPUT> : unknown, any>;
    }

    this.logger.debug(`Starting agent ${this.name} llm streamObject call`, {
      runId,
    });

    return llmToUse.__streamObject({
      ...llmOptions,
      agentAISpan,
      onFinish: async result => {
        try {
          const outputText = JSON.stringify(result.object);
          await after({
            result,
            outputText,
            structuredOutput: true,
            agentAISpan,
          });
        } catch (e) {
          this.logger.error('Error saving memory on finish', {
            error: e,
            runId,
          });
        }
        await onFinish?.({ ...result, runId } as any);
      },
      runId,
      structuredOutput: output,
    });
  }

  streamVNext<
    Output extends ZodSchema | undefined = undefined,
    StructuredOutput extends ZodSchema | undefined = undefined,
  >(
    messages: MessageListInput,
    streamOptions?: AgentVNextStreamOptions<Output, StructuredOutput>,
  ): MastraAgentStream<
    Output extends ZodSchema
      ? z.infer<Output>
      : StructuredOutput extends ZodSchema
        ? z.infer<StructuredOutput>
        : unknown
  > {
    type ResolvedOutput = Output extends ZodSchema
      ? z.infer<Output>
      : StructuredOutput extends ZodSchema
        ? z.infer<StructuredOutput>
        : unknown;
    const defaultStreamOptionsPromise = this.getDefaultVNextStreamOptions<Output, StructuredOutput>({
      runtimeContext: streamOptions?.runtimeContext,
    });

    return new MastraAgentStream<
      Output extends ZodSchema
        ? z.infer<Output>
        : StructuredOutput extends ZodSchema
          ? z.infer<StructuredOutput>
          : unknown
    >({
      getOptions: async () => {
        const defaultStreamOptions = await defaultStreamOptionsPromise;

        return {
          runId: defaultStreamOptions.runId!,
        };
      },
      createStream: async (
        writer: WritableStream<ChunkType>,
        onResult: (result: ResolvedOutput) => void,
      ): Promise<ReadableStream<any>> => {
        const defaultStreamOptions = await defaultStreamOptionsPromise;
        const mergedStreamOptions: AgentVNextStreamOptions<Output, StructuredOutput> & {
          writableStream: WritableStream<ChunkType>;
        } = {
          ...defaultStreamOptions,
          ...streamOptions,
          writableStream: writer,
        };

        const { llm, before, after } = await this.prepareLLMOptions(messages, mergedStreamOptions);

        if (llm.getModel().specificationVersion !== 'v1') {
          throw new MastraError({
            id: 'AGENT_STREAM_V2_MODEL_NOT_SUPPORTED',
            domain: ErrorDomain.AGENT,
            category: ErrorCategory.USER,
            details: {
              modelId: llm.getModel().modelId,
            },
          });
        }

        const { onFinish, runId, output, experimental_output, agentAISpan, ...llmOptions } = await before();

        let llmToUse = llm as MastraLLMV1;
        // Use processor overrides if provided, otherwise fall back to agent's default
        let effectiveOutputProcessors =
          mergedStreamOptions.outputProcessors ||
          (this.#outputProcessors
            ? typeof this.#outputProcessors === 'function'
              ? await this.#outputProcessors({
                  runtimeContext: mergedStreamOptions.runtimeContext || new RuntimeContext(),
                })
              : this.#outputProcessors
            : []);

        // Handle structuredOutput option by creating an StructuredOutputProcessor
        if (mergedStreamOptions.structuredOutput) {
          const structuredProcessor = new StructuredOutputProcessor(mergedStreamOptions.structuredOutput);
          effectiveOutputProcessors = effectiveOutputProcessors
            ? [...effectiveOutputProcessors, structuredProcessor]
            : [structuredProcessor];
        }

        if (output) {
          const streamResult = llmToUse.__streamObject({
            ...llmOptions,
            agentAISpan,
            onFinish: async result => {
              try {
                const outputText = JSON.stringify(result.object);

                // Process final stream result
                const processedResult = await this.__runOutputProcessors({
                  runtimeContext: mergedStreamOptions.runtimeContext || new RuntimeContext(),
                  outputProcessorOverrides: effectiveOutputProcessors,
                  messageList: new MessageList({
                    threadId: llmOptions.threadId || '',
                    resourceId: llmOptions.resourceId || '',
                  }).add(
                    {
                      role: 'assistant',
                      content: [{ type: 'text', text: outputText }],
                    },
                    'response',
                  ),
                });

                // Extract processed text and update result object
                const newText = processedResult.messageList.get.response
                  .v2()
                  .map(msg => msg.content.parts.map(part => (part.type === 'text' ? part.text : '')).join(''))
                  .join('');

                // Parse the processed text and update the result object
                try {
                  const processedObject = JSON.parse(newText);
                  (result as any).object = processedObject;
                  onResult(processedObject as ResolvedOutput);
                } catch (error) {
                  this.logger.warn('Failed to parse processed output as JSON, keeping original result', { error });
                  onResult(result.object as ResolvedOutput);
                }

                await after({
                  result,
                  outputText: newText,
                  structuredOutput: true,
                  agentAISpan,
                });
              } catch (e) {
                this.logger.error('Error saving memory on finish', {
                  error: e,
                  runId,
                });
                onResult(result.object as ResolvedOutput);
              }

              await onFinish?.({ ...result, runId } as any);
            },
            runId,
            structuredOutput: output,
          });

          // If output processors are configured, transform the stream to process text chunks for structured output too
          if (effectiveOutputProcessors?.length) {
            const runner = await this.getProcessorRunner({
              runtimeContext: mergedStreamOptions.runtimeContext || new RuntimeContext(),
              outputProcessorOverrides: effectiveOutputProcessors,
            });
            return runner.runOutputProcessorsForStream(streamResult) as unknown as ReadableStream<any>;
          }

          return Promise.resolve(streamResult.fullStream as unknown as ReadableStream<any>);
        } else {
          const streamResult = llmToUse.__stream({
            ...llmOptions,
            experimental_output,
            agentAISpan,
            onFinish: async result => {
              try {
                const outputText = result.text;

                // Process final stream result
                const processedResult = await this.__runOutputProcessors({
                  runtimeContext: mergedStreamOptions.runtimeContext || new RuntimeContext(),
                  outputProcessorOverrides: effectiveOutputProcessors,
                  messageList: new MessageList({
                    threadId: llmOptions.threadId || '',
                    resourceId: llmOptions.resourceId || '',
                  }).add(
                    {
                      role: 'assistant',
                      content: [{ type: 'text', text: outputText }],
                    },
                    'response',
                  ),
                });

                // Extract processed text and update result
                const newText = processedResult.messageList.get.response
                  .v2()
                  .map(msg => msg.content.parts.map(part => (part.type === 'text' ? part.text : '')).join(''))
                  .join('');

                // Update the result text with processed output
                (result as any).text = newText;

                // Determine the final result object with proper priority
                let finalObject: ResolvedOutput;

                // Priority 1: Structured data from output processors
                if (effectiveOutputProcessors && effectiveOutputProcessors.length > 0) {
                  const messages = processedResult.messageList.get.response.v2();
                  const messagesWithStructuredData = messages.filter(
                    msg => msg.content.metadata && (msg.content.metadata as any).structuredOutput,
                  );

                  if (
                    messagesWithStructuredData[0] &&
                    messagesWithStructuredData[0].content.metadata?.structuredOutput
                  ) {
                    finalObject = messagesWithStructuredData[0].content.metadata.structuredOutput as ResolvedOutput;
                  } else if (experimental_output) {
                    // Priority 2: Parse experimental_output from processed text
                    try {
                      finalObject = JSON.parse(newText) as ResolvedOutput;
                    } catch (error) {
                      this.logger.warn('Failed to parse processed experimental_output as JSON, using null', { error });
                      finalObject = null as ResolvedOutput;
                    }
                  } else {
                    // Priority 3: Use processed text
                    finalObject = newText as ResolvedOutput;
                  }
                } else if (experimental_output) {
                  // No output processors, but experimental_output is specified
                  try {
                    finalObject = JSON.parse(newText) as ResolvedOutput;
                  } catch (error) {
                    this.logger.warn('Failed to parse processed experimental_output as JSON, using null', { error });
                    finalObject = null as ResolvedOutput;
                  }
                } else {
                  // No structured output, use text
                  finalObject = newText as ResolvedOutput;
                }

                // Set the result object and call onResult only once
                (result as any).object = finalObject;
                onResult(finalObject);

                await after({
                  result,
                  outputText: newText,
                  agentAISpan,
                });
              } catch (e) {
                this.logger.error('Error saving memory on finish', {
                  error: e,
                  runId,
                });
                onResult(result.text as ResolvedOutput);
              }
              await onFinish?.({ ...result, runId } as any);
            },
            runId,
          });

          // If output processors are configured, transform the stream to process text chunks
          if (effectiveOutputProcessors?.length) {
            this.logger.debug('running output processors for stream');
            const runner = await this.getProcessorRunner({
              runtimeContext: mergedStreamOptions.runtimeContext || new RuntimeContext(),
              outputProcessorOverrides: effectiveOutputProcessors,
            });

            return runner.runOutputProcessorsForStream(streamResult) as unknown as ReadableStream<any>;
          }

          this.logger.debug('no output processors for stream');

          return Promise.resolve(streamResult.fullStream as unknown as ReadableStream<any>);
        }
      },
    });
  }

  /**
   * Convert text to speech using the configured voice provider
   * @param input Text or text stream to convert to speech
   * @param options Speech options including speaker and provider-specific options
   * @returns Audio stream
   * @deprecated Use agent.voice.speak() instead
   */
  async speak(
    input: string | NodeJS.ReadableStream,
    options?: {
      speaker?: string;
      [key: string]: any;
    },
  ): Promise<NodeJS.ReadableStream | void> {
    if (!this.voice) {
      const mastraError = new MastraError({
        id: 'AGENT_SPEAK_METHOD_VOICE_NOT_CONFIGURED',
        domain: ErrorDomain.AGENT,
        category: ErrorCategory.USER,
        details: {
          agentName: this.name,
        },
        text: 'No voice provider configured',
      });
      this.logger.trackException(mastraError);
      this.logger.error(mastraError.toString());
      throw mastraError;
    }

    this.logger.warn('Warning: agent.speak() is deprecated. Please use agent.voice.speak() instead.');

    try {
      return this.voice.speak(input, options);
    } catch (e: unknown) {
      let err;
      if (e instanceof MastraError) {
        err = e;
      } else {
        err = new MastraError(
          {
            id: 'AGENT_SPEAK_METHOD_ERROR',
            domain: ErrorDomain.AGENT,
            category: ErrorCategory.UNKNOWN,
            details: {
              agentName: this.name,
            },
            text: 'Error during agent speak',
          },
          e,
        );
      }
      this.logger.trackException(err);
      this.logger.error(err.toString());
      throw err;
    }
  }

  /**
   * Convert speech to text using the configured voice provider
   * @param audioStream Audio stream to transcribe
   * @param options Provider-specific transcription options
   * @returns Text or text stream
   * @deprecated Use agent.voice.listen() instead
   */
  async listen(
    audioStream: NodeJS.ReadableStream,
    options?: {
      [key: string]: any;
    },
  ): Promise<string | NodeJS.ReadableStream | void> {
    if (!this.voice) {
      const mastraError = new MastraError({
        id: 'AGENT_LISTEN_METHOD_VOICE_NOT_CONFIGURED',
        domain: ErrorDomain.AGENT,
        category: ErrorCategory.USER,
        details: {
          agentName: this.name,
        },
        text: 'No voice provider configured',
      });
      this.logger.trackException(mastraError);
      this.logger.error(mastraError.toString());
      throw mastraError;
    }
    this.logger.warn('Warning: agent.listen() is deprecated. Please use agent.voice.listen() instead');

    try {
      return this.voice.listen(audioStream, options);
    } catch (e: unknown) {
      let err;
      if (e instanceof MastraError) {
        err = e;
      } else {
        err = new MastraError(
          {
            id: 'AGENT_LISTEN_METHOD_ERROR',
            domain: ErrorDomain.AGENT,
            category: ErrorCategory.UNKNOWN,
            details: {
              agentName: this.name,
            },
            text: 'Error during agent listen',
          },
          e,
        );
      }
      this.logger.trackException(err);
      this.logger.error(err.toString());
      throw err;
    }
  }

  /**
   * Get a list of available speakers from the configured voice provider
   * @throws {Error} If no voice provider is configured
   * @returns {Promise<Array<{voiceId: string}>>} List of available speakers
   * @deprecated Use agent.voice.getSpeakers() instead
   */
  async getSpeakers() {
    if (!this.voice) {
      const mastraError = new MastraError({
        id: 'AGENT_SPEAKERS_METHOD_VOICE_NOT_CONFIGURED',
        domain: ErrorDomain.AGENT,
        category: ErrorCategory.USER,
        details: {
          agentName: this.name,
        },
        text: 'No voice provider configured',
      });
      this.logger.trackException(mastraError);
      this.logger.error(mastraError.toString());
      throw mastraError;
    }

    this.logger.warn('Warning: agent.getSpeakers() is deprecated. Please use agent.voice.getSpeakers() instead.');

    try {
      return await this.voice.getSpeakers();
    } catch (e: unknown) {
      let err;
      if (e instanceof MastraError) {
        err = e;
      } else {
        err = new MastraError(
          {
            id: 'AGENT_GET_SPEAKERS_METHOD_ERROR',
            domain: ErrorDomain.AGENT,
            category: ErrorCategory.UNKNOWN,
            details: {
              agentName: this.name,
            },
            text: 'Error during agent getSpeakers',
          },
          e,
        );
      }
      this.logger.trackException(err);
      this.logger.error(err.toString());
      throw err;
    }
  }

  toStep(): Step<TAgentId, z.ZodObject<{ prompt: z.ZodString }>, z.ZodObject<{ text: z.ZodString }>, any> {
    const x = agentToStep(this);
    return new Step(x);
  }

  /**
   * Resolves the configuration for title generation.
   * @private
   */
  private resolveTitleGenerationConfig(
    generateTitleConfig:
      | boolean
      | { model: DynamicArgument<MastraLanguageModel>; instructions?: DynamicArgument<string> }
      | undefined,
  ): {
    shouldGenerate: boolean;
    model?: DynamicArgument<MastraLanguageModel>;
    instructions?: DynamicArgument<string>;
  } {
    if (typeof generateTitleConfig === 'boolean') {
      return { shouldGenerate: generateTitleConfig };
    }

    if (typeof generateTitleConfig === 'object' && generateTitleConfig !== null) {
      return {
        shouldGenerate: true,
        model: generateTitleConfig.model,
        instructions: generateTitleConfig.instructions,
      };
    }

    return { shouldGenerate: false };
  }

  /**
   * Resolves title generation instructions, handling both static strings and dynamic functions
   * @private
   */
  private async resolveTitleInstructions(
    runtimeContext: RuntimeContext,
    instructions?: DynamicArgument<string>,
  ): Promise<string> {
    const DEFAULT_TITLE_INSTRUCTIONS = `
    - you will generate a short title based on the first message a user begins a conversation with
    - ensure it is not more than 80 characters long
    - the title should be a summary of the user's message
    - do not use quotes or colons
    - the entire text you return will be used as the title`;

    if (!instructions) {
      return DEFAULT_TITLE_INSTRUCTIONS;
    }

    if (typeof instructions === 'string') {
      return instructions;
    } else {
      const result = instructions({ runtimeContext, mastra: this.#mastra });
      return resolveMaybePromise(result, resolvedInstructions => {
        return resolvedInstructions || DEFAULT_TITLE_INSTRUCTIONS;
      });
    }
  }
}<|MERGE_RESOLUTION|>--- conflicted
+++ resolved
@@ -29,12 +29,7 @@
   StreamTextResult,
 } from '../llm/model/base.types';
 import { MastraLLMVNext } from '../llm/model/model.loop';
-<<<<<<< HEAD
-import type { ModelLoopStreamArgs } from '../llm/model/model.loop.types';
-import type { TripwireProperties } from '../llm/model/shared.types';
-=======
 import type { TripwireProperties, MastraLanguageModel } from '../llm/model/shared.types';
->>>>>>> a741ddea
 import { RegisteredLogger } from '../logger';
 import type {} from '../loop/types';
 import type { Mastra } from '../mastra';
@@ -60,11 +55,7 @@
 import { createStep, createWorkflow } from '../workflows';
 import type { Workflow } from '../workflows';
 import { agentToStep, LegacyStep as Step } from '../workflows/legacy';
-<<<<<<< HEAD
 import type { AgentExecutionOptions, AgentVNextStreamOptions, InnerAgentExecutionOptions } from './agent.types';
-=======
-import type { AgentExecutionOptions, AgentVNextStreamOptions } from './agent.types';
->>>>>>> a741ddea
 import { MessageList } from './message-list';
 import type { MessageInput, MessageListInput, UIMessageWithMetadata } from './message-list';
 import { SaveQueueManager } from './save-queue';
@@ -78,6 +69,7 @@
   AgentMemoryOption,
   AgentAISpanProperties,
 } from './types';
+import type { ModelLoopStreamArgs } from '../llm/model/model.loop.types';
 export type { ChunkType } from '../stream/types';
 export type { MastraAgentStream } from '../stream/MastraAgentStream';
 export * from './input-processor';
@@ -628,11 +620,7 @@
   }: {
     runtimeContext?: RuntimeContext;
     model?: MastraLanguageModel | DynamicArgument<MastraLanguageModel>;
-<<<<<<< HEAD
-  } = {}): MastraLLMV1 | MastraLLMVNext | Promise<MastraLLMV1 | MastraLLMVNext> {
-=======
   } = {}): MastraLLM | Promise<MastraLLM> {
->>>>>>> a741ddea
     // If model is provided, resolve it; otherwise use the agent's model
     const modelToUse = model
       ? typeof model === 'function'
@@ -641,19 +629,11 @@
       : this.getModel({ runtimeContext });
 
     return resolveMaybePromise(modelToUse, resolvedModel => {
-<<<<<<< HEAD
-      let llm: MastraLLMV1 | MastraLLMVNext;
-      if (resolvedModel.specificationVersion === 'v1') {
-        llm = new MastraLLMV1({ model: resolvedModel, mastra: this.#mastra });
-      } else {
-        llm = new MastraLLMVNext({ model: resolvedModel, mastra: this.#mastra });
-=======
       let llm: MastraLLM;
       if (resolvedModel.specificationVersion === 'v2') {
         llm = new MastraLLMVNext({ model: resolvedModel, mastra: this.#mastra });
       } else {
         llm = new MastraLLMV1({ model: resolvedModel, mastra: this.#mastra });
->>>>>>> a741ddea
       }
 
       // Apply stored primitives if available
@@ -799,13 +779,8 @@
 
     let text = '';
 
-<<<<<<< HEAD
-    if (llm.getModel().specificationVersion === 'v1') {
-      const result = await (llm as MastraLLMV1).__text({
-=======
     if (llm.getModel().specificationVersion === 'v2') {
       const result = (llm as MastraLLMVNext).stream({
->>>>>>> a741ddea
         runtimeContext,
         messages: [
           {
@@ -819,15 +794,9 @@
         ],
       });
 
-<<<<<<< HEAD
-      text = result.text;
-    } else {
-      const res = (llm as MastraLLMVNext).stream({
-=======
       text = await result.text;
     } else {
       const result = await (llm as MastraLLMV1).__text({
->>>>>>> a741ddea
         runtimeContext,
         messages: [
           {
@@ -841,11 +810,6 @@
         ],
       });
 
-<<<<<<< HEAD
-      const result = await res.getFullOutput();
-
-=======
->>>>>>> a741ddea
       text = result.text;
     }
 
@@ -2257,162 +2221,9 @@
     }
   }
 
-<<<<<<< HEAD
   async #execute(options: InnerAgentExecutionOptions) {
     const runtimeContext = options.runtimeContext || new RuntimeContext();
     const threadFromArgs = resolveThreadIdFromArgs({ threadId: options.threadId, memory: options.memory });
-=======
-  private prepareLLMOptions<
-    Tools extends ToolSet,
-    Output extends ZodSchema | JSONSchema7 | undefined = undefined,
-    ExperimentalOutput extends ZodSchema | JSONSchema7 | undefined = undefined,
-  >(
-    messages: MessageListInput,
-    options: AgentGenerateOptions<Output, ExperimentalOutput>,
-  ): Promise<{
-    before: () => Promise<
-      Omit<
-        Output extends undefined
-          ? GenerateTextWithMessagesArgs<Tools, ExperimentalOutput>
-          : Omit<GenerateObjectWithMessagesArgs<NonNullable<Output>>, 'structuredOutput'> & {
-              output?: Output;
-              experimental_output?: never;
-            },
-        'runId'
-      > & { runId: string } & TripwireProperties &
-        AgentAISpanProperties
-    >;
-    after: (args: {
-      result: GenerateReturn<any, Output, ExperimentalOutput>;
-      outputText: string;
-      structuredOutput?: boolean;
-      agentAISpan?: AISpan<AISpanType.AGENT_RUN>;
-      overrideScorers?: MastraScorers;
-    }) => Promise<{
-      scoringData: {
-        input: Omit<ScorerRunInputForAgent, 'runId'>;
-        output: ScorerRunOutputForAgent;
-      };
-    }>;
-    llm: MastraLLMV1 | MastraLLMVNext;
-  }>;
-  private prepareLLMOptions<
-    Tools extends ToolSet,
-    Output extends ZodSchema | JSONSchema7 | undefined = undefined,
-    ExperimentalOutput extends ZodSchema | JSONSchema7 | undefined = undefined,
-  >(
-    messages: MessageListInput,
-    options: AgentStreamOptions<Output, ExperimentalOutput>,
-  ): Promise<{
-    before: () => Promise<
-      Omit<
-        Output extends undefined
-          ? StreamTextWithMessagesArgs<Tools, ExperimentalOutput>
-          : Omit<StreamObjectWithMessagesArgs<NonNullable<Output>>, 'structuredOutput'> & {
-              output?: Output;
-              experimental_output?: never;
-            },
-        'runId'
-      > & { runId: string } & TripwireProperties &
-        AgentAISpanProperties
-    >;
-    after: (args: {
-      result: OriginalStreamTextOnFinishEventArg<any> | OriginalStreamObjectOnFinishEventArg<ExperimentalOutput>;
-      outputText: string;
-      structuredOutput?: boolean;
-      agentAISpan?: AISpan<AISpanType.AGENT_RUN>;
-      overrideScorers?: MastraScorers;
-    }) => Promise<{
-      scoringData: {
-        input: Omit<ScorerRunInputForAgent, 'runId'>;
-        output: ScorerRunOutputForAgent;
-      };
-    }>;
-    llm: MastraLLMV1;
-  }>;
-  private async prepareLLMOptions<
-    Tools extends ToolSet,
-    Output extends ZodSchema | JSONSchema7 | undefined = undefined,
-    ExperimentalOutput extends ZodSchema | JSONSchema7 | undefined = undefined,
-  >(
-    messages: MessageListInput,
-    options: (AgentGenerateOptions<Output, ExperimentalOutput> | AgentStreamOptions<Output, ExperimentalOutput>) & {
-      writableStream?: WritableStream<ChunkType>;
-    },
-  ): Promise<{
-    before:
-      | (() => Promise<
-          Omit<
-            Output extends undefined
-              ? StreamTextWithMessagesArgs<Tools, ExperimentalOutput>
-              : Omit<StreamObjectWithMessagesArgs<NonNullable<Output>>, 'structuredOutput'> & {
-                  output?: Output;
-                  experimental_output?: never;
-                },
-            'runId'
-          > & { runId: string } & TripwireProperties &
-            AgentAISpanProperties
-        >)
-      | (() => Promise<
-          Omit<
-            Output extends undefined
-              ? GenerateTextWithMessagesArgs<Tools, ExperimentalOutput>
-              : Omit<GenerateObjectWithMessagesArgs<NonNullable<Output>>, 'structuredOutput'> & {
-                  output?: Output;
-                  experimental_output?: never;
-                },
-            'runId'
-          > & { runId: string } & TripwireProperties &
-            AgentAISpanProperties
-        >);
-    after:
-      | ((args: {
-          result: GenerateReturn<any, Output, ExperimentalOutput>;
-          outputText: string;
-          agentAISpan?: AISpan<AISpanType.AGENT_RUN>;
-          overrideScorers?: MastraScorers;
-        }) => Promise<{
-          scoringData: {
-            input: Omit<ScorerRunInputForAgent, 'runId'>;
-            output: ScorerRunOutputForAgent;
-          };
-        }>)
-      | ((args: {
-          agentAISpan?: AISpan<AISpanType.AGENT_RUN>;
-          result: OriginalStreamTextOnFinishEventArg<any> | OriginalStreamObjectOnFinishEventArg<ExperimentalOutput>;
-          outputText: string;
-          structuredOutput?: boolean;
-          overrideScorers?: MastraScorers;
-        }) => Promise<{
-          scoringData: {
-            input: Omit<ScorerRunInputForAgent, 'runId'>;
-            output: ScorerRunOutputForAgent;
-          };
-        }>);
-    llm: MastraLLM;
-  }> {
-    const {
-      context,
-      memoryOptions: memoryConfigFromArgs,
-      resourceId: resourceIdFromArgs,
-      maxSteps,
-      onStepFinish,
-      toolsets,
-      clientTools,
-      temperature,
-      toolChoice = 'auto',
-      runtimeContext = new RuntimeContext(),
-      savePerStep,
-      writableStream,
-      ...args
-    } = options;
-
-    // Currently not being used, but should be kept around for now in case it's needed later
-    // const generateMessageId =
-    //   `experimental_generateMessageId` in args && typeof args.experimental_generateMessageId === `function`
-    //     ? (args.experimental_generateMessageId as IDGenerator)
-    //     : undefined;
->>>>>>> a741ddea
 
     const resourceId = options.memory?.resource || options.resourceId;
     const memoryConfig = options.memory?.options;
@@ -3286,7 +3097,7 @@
             output: ScorerRunOutputForAgent;
           };
         }>);
-    llm: MastraLLMV1 | MastraLLMVNext;
+    llm: MastraLLM;
   }> {
     const {
       context,
@@ -3463,8 +3274,7 @@
     };
   }
 
-<<<<<<< HEAD
-  async generate_vnext<
+  async generateVNext<
     OUTPUT extends ZodSchema | JSONSchema7 | undefined = undefined,
     STRUCTURED_OUTPUT extends ZodSchema | JSONSchema7 | undefined = undefined,
     FORMAT extends 'aisdk' | 'mastra' = 'mastra',
@@ -3500,8 +3310,6 @@
     const mergedStreamOptions = {
       ...defaultStreamOptions,
       ...streamOptions,
-      // resourceId: streamOptions?.resourceId!,
-      // threadId: streamOptions?.threadId!,
     };
 
     const llm = await this.getLLM({ runtimeContext: mergedStreamOptions.runtimeContext });
@@ -3541,22 +3349,6 @@
     }
 
     return result.result;
-=======
-  async generateVNext<
-    OUTPUT extends ZodSchema | JSONSchema7 | undefined = undefined,
-    STRUCTURED_OUTPUT extends ZodSchema | JSONSchema7 | undefined = undefined,
-    FORMAT extends 'aisdk' | 'mastra' = 'mastra',
-  >(
-    _messages: MessageListInput,
-    _options?: AgentExecutionOptions<OUTPUT, STRUCTURED_OUTPUT, FORMAT>,
-  ): ReturnType<MastraModelOutput['getFullOutput']> {
-    throw new MastraError({
-      id: 'AGENT_GENERATE_VNEXT_NOT_IMPLEMENTED',
-      domain: ErrorDomain.AGENT,
-      category: ErrorCategory.USER,
-      text: 'generateVNext is not implemented for the current version of Mastra. Please use generate instead.',
-    });
->>>>>>> a741ddea
   }
 
   async generate(
@@ -3592,18 +3384,12 @@
     const { llm, before, after } = await this.prepareLLMOptions(messages, mergedGenerateOptions);
 
     if (llm.getModel().specificationVersion !== 'v1') {
-<<<<<<< HEAD
-      this.logger.error('V2 models are not supported for generate. Please use generate_vnext instead.', {
-        modelId: llm.getModel().modelId,
-      });
-=======
       this.logger.error(
         'V2 models are not supported for the current version of generate. Please use generateVNext instead.',
         {
           modelId: llm.getModel().modelId,
         },
       );
->>>>>>> a741ddea
 
       throw new MastraError({
         id: 'AGENT_GENERATE_V2_MODEL_NOT_SUPPORTED',
@@ -3612,11 +3398,7 @@
         details: {
           modelId: llm.getModel().modelId,
         },
-<<<<<<< HEAD
-        text: 'V2 models are not supported for generate. Please use generate_vnext instead.',
-=======
         text: 'V2 models are not supported for the current version of generate. Please use generateVNext instead.',
->>>>>>> a741ddea
       });
     }
 
@@ -3922,11 +3704,7 @@
     const { llm, before, after } = await this.prepareLLMOptions(messages, mergedStreamOptions);
 
     if (llm.getModel().specificationVersion !== 'v1') {
-<<<<<<< HEAD
-      this.logger.error('V2 models are not supported for stream. Please use stream_vnext instead.', {
-=======
       this.logger.error('V2 models are not supported for stream. Please use streamVNext instead.', {
->>>>>>> a741ddea
         modelId: llm.getModel().modelId,
       });
 
@@ -3937,11 +3715,7 @@
         details: {
           modelId: llm.getModel().modelId,
         },
-<<<<<<< HEAD
-        text: 'V2 models are not supported for stream. Please use stream_vnext instead.',
-=======
         text: 'V2 models are not supported for stream. Please use streamVNext instead.',
->>>>>>> a741ddea
       });
     }
 

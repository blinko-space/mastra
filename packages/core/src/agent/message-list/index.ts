--- conflicted
+++ resolved
@@ -366,14 +366,9 @@
     const shouldAppendToLastAssistantMessageParts =
       shouldAppendToLastAssistantMessage &&
       newMessageFirstPartType &&
-<<<<<<< HEAD
       ((AIV5.isToolUIPart(newMessageFirstPart) && latestMessagePartType !== `text`) ||
-        newMessageFirstPartType === latestMessagePartType);
-=======
-      ((newMessageFirstPartType === `tool-invocation` && latestMessagePartType !== `text`) ||
         (newMessageFirstPartType === latestMessagePartType &&
           (!this.memoryMessages.has(latestMessage) || messageSource === 'memory')));
->>>>>>> 7e801ddc
 
     if (
       // backwards compat check!

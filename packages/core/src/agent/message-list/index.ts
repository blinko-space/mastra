--- conflicted
+++ resolved
@@ -96,24 +96,16 @@
   private newResponseMessages = new Set<MastraMessageV3>();
   private userContextMessages = new Set<MastraMessageV3>();
 
-<<<<<<< HEAD
   private generateMessageId?: AIV5.IdGenerator;
-=======
-  private generateMessageId?: IDGenerator;
   private _agentNetworkAppend = false;
->>>>>>> 808b4932
 
   constructor({
     threadId,
     resourceId,
     generateMessageId,
-<<<<<<< HEAD
-  }: { threadId?: string; resourceId?: string; generateMessageId?: AIV5.IdGenerator } = {}) {
-=======
     // @ts-ignore Flag for agent network messages
     _agentNetworkAppend,
-  }: { threadId?: string; resourceId?: string; generateMessageId?: IDGenerator } = {}) {
->>>>>>> 808b4932
+  }: { threadId?: string; resourceId?: string; generateMessageId?: AIV5.IdGenerator } = {}) {
     if (threadId) {
       this.memoryInfo = { threadId, resourceId };
       this.generateMessageId = generateMessageId;
@@ -374,24 +366,6 @@
 
     const latestMessage = this.messages.at(-1);
 
-<<<<<<< HEAD
-    const singleToolResult =
-      MessageList.isAIV5CoreMessage(message) &&
-      message.role === 'tool' &&
-      message.content.filter(c => c.type === `tool-result`)?.length === 1 &&
-      message.content[0];
-
-    if (
-      singleToolResult &&
-      (latestMessage?.role !== `assistant` ||
-        !latestMessage.content.parts.some(p => AIV5.isToolUIPart(p) && p.toolCallId === singleToolResult.toolCallId))
-    ) {
-      // remove any tool results that aren't updating a tool call for ModelMessages
-      return;
-    }
-
-=======
->>>>>>> 808b4932
     if (messageSource === `memory`) {
       for (const existingMessage of this.messages) {
         // don't double store any messages
@@ -401,43 +375,10 @@
       }
     }
     // If the last message is an assistant message and the new message is also an assistant message, merge them together and update tool calls with results
-<<<<<<< HEAD
-    const latestMessagePartType = latestMessage?.content?.parts?.filter(p => p.type !== `step-start`)?.at?.(-1)?.type;
-
-    const newMessageFirstPart = messageV3.content.parts.filter(p => p.type !== `step-start`).at(0);
-    const newMessageFirstPartType = newMessageFirstPart?.type;
     const shouldAppendToLastAssistantMessage =
       latestMessage?.role === 'assistant' &&
       messageV3.role === 'assistant' &&
-      latestMessage.threadId === messageV3.threadId;
-    // If neither the latest message or the new message is a memory message, merge them together
-    const shouldMergeNewMessages =
-      latestMessage && !this.memoryMessages.has(latestMessage) && messageSource !== 'memory';
-    const shouldAppendToLastAssistantMessageParts =
-      shouldAppendToLastAssistantMessage &&
-      newMessageFirstPartType &&
-      ((AIV5.isToolUIPart(newMessageFirstPart) && latestMessagePartType !== `text`) ||
-        (newMessageFirstPartType === latestMessagePartType && shouldMergeNewMessages));
-
-    if (
-      // backwards compat check!
-      // this condition can technically be removed and it will make it so all new assistant parts will be added to the last assistant message parts instead of creating new db entries.
-      // however, for any downstream code that isn't based around using message parts yet, this may cause tool invocations to show up in the wrong order in their UI, because they use the message.toolInvocations and message.content properties which do not indicate how each is ordered in relation to each other.
-      // this code check then causes any tool invocation to be created as a new message and not update the previous assistant message parts.
-      // without this condition we will see something like
-      // parts: [{type:"step-start"}, {type: "text", text: "let me check the weather"}, {type: "tool-invocation", toolInvocation: x}, {type: "text", text: "the weather in x is y"}]
-      // with this condition we will see
-      // message1.parts: [{type:"step-start"}, {type: "text", text: "let me check the weather"}]
-      // message2.parts: [{type: "tool-invocation", toolInvocation: x}]
-      // message3.parts: [{type: "text", text: "the weather in x is y"}]
-      shouldAppendToLastAssistantMessageParts
-    ) {
-      latestMessage.createdAt = messageV3.createdAt || latestMessage.createdAt;
-=======
-    const shouldAppendToLastAssistantMessage =
-      latestMessage?.role === 'assistant' &&
-      messageV2.role === 'assistant' &&
-      latestMessage.threadId === messageV2.threadId &&
+      latestMessage.threadId === messageV3.threadId &&
       // If the message is from memory, don't append to the last assistant message
       messageSource !== 'memory';
     // This flag is for agent network messages. We should change the agent network formatting and remove this flag after.
@@ -445,8 +386,7 @@
       (this._agentNetworkAppend && latestMessage && !this.memoryMessages.has(latestMessage)) ||
       !this._agentNetworkAppend;
     if (shouldAppendToLastAssistantMessage && appendNetworkMessage) {
-      latestMessage.createdAt = messageV2.createdAt || latestMessage.createdAt;
->>>>>>> 808b4932
+      latestMessage.createdAt = messageV3.createdAt || latestMessage.createdAt;
 
       for (const [index, part] of messageV3.content.parts.entries()) {
         // If the incoming part is a tool-invocation result, find the corresponding call in the latest message
@@ -457,7 +397,6 @@
 
           if (existingCallPart && AIV5.isToolUIPart(existingCallPart)) {
             // Update the existing tool-call part with the result
-<<<<<<< HEAD
             const existingIndex = latestMessage.content.parts.findIndex(p => p === existingCallPart);
             if (existingIndex !== -1) {
               // Create a new tool part with output-available state, preserving the original type and properties
@@ -469,23 +408,6 @@
                 output: part.output,
               };
               latestMessage.content.parts[existingIndex] = updatedPart;
-=======
-            existingCallPart.toolInvocation = {
-              ...existingCallPart.toolInvocation,
-              state: 'result',
-              result: part.toolInvocation.result,
-            };
-            if (!latestMessage.content.toolInvocations) {
-              latestMessage.content.toolInvocations = [];
-            }
-            const toolInvocationIndex = latestMessage.content.toolInvocations.findIndex(
-              t => t.toolCallId === existingCallPart.toolInvocation.toolCallId,
-            );
-            if (toolInvocationIndex === -1) {
-              latestMessage.content.toolInvocations.push(existingCallPart.toolInvocation);
-            } else {
-              latestMessage.content.toolInvocations[toolInvocationIndex] = existingCallPart.toolInvocation;
->>>>>>> 808b4932
             }
           }
         } else if (
@@ -499,28 +421,12 @@
           latestMessage.content.parts.push(part);
         }
       }
-<<<<<<< HEAD
       if (latestMessage.createdAt.getTime() < messageV3.createdAt.getTime()) {
         latestMessage.createdAt = messageV3.createdAt;
       }
-=======
-      if (latestMessage.createdAt.getTime() < messageV2.createdAt.getTime()) {
-        latestMessage.createdAt = messageV2.createdAt;
-      }
-      if (!latestMessage.content.content && messageV2.content.content) {
-        latestMessage.content.content = messageV2.content.content;
-      }
-      if (
-        latestMessage.content.content &&
-        messageV2.content.content &&
-        latestMessage.content.content !== messageV2.content.content
-      ) {
-        // Match what AI SDK does - content string is always the latest text part.
-        latestMessage.content.content = messageV2.content.content;
-      }
+
       // If latest message gets appended to, it should be added to the new response messages set to ensure it gets saved
       this.newResponseMessages.add(latestMessage);
->>>>>>> 808b4932
     }
     // Else the last message and this message are not both assistant messages OR an existing message has been updated and should be replaced. add a new message to the array or update an existing one.
     else {

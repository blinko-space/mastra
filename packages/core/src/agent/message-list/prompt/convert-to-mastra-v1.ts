--- conflicted
+++ resolved
@@ -208,13 +208,9 @@
               }
               case 'tool-invocation': {
                 // If we have non-tool content (text/file/reasoning) in the block, process it first
-<<<<<<< HEAD
-                const hasNonToolContent = block.some(p => p.type === 'text' || p.type === 'file' || p.type === 'reasoning');
-=======
                 const hasNonToolContent = block.some(
                   p => p.type === 'text' || p.type === 'file' || p.type === 'reasoning',
                 );
->>>>>>> 79ddda1b
                 if (hasNonToolContent || (part.toolInvocation.step ?? 0) !== currentStep) {
                   processBlock();
                 }

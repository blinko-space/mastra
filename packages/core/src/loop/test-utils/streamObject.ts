--- conflicted
+++ resolved
@@ -919,15 +919,13 @@
               "error": undefined,
               "files": [],
               "finishReason": "stop",
-<<<<<<< HEAD
               "model": {
                 "modelId": "",
                 "provider": "",
                 "specificationVersion": "",
-=======
+              },
               "object": {
                 "content": "Hello, world!",
->>>>>>> d4e4d9a7
               },
               "reasoning": [],
               "reasoningText": undefined,
@@ -1094,15 +1092,13 @@
             Error message: Validation failed],
               "files": [],
               "finishReason": "error",
-<<<<<<< HEAD
               "model": {
                 "modelId": "",
                 "provider": "",
                 "specificationVersion": "",
-=======
+              },
               "object": {
                 "invalid": "Hello, world!",
->>>>>>> d4e4d9a7
               },
               "reasoning": [],
               "reasoningText": undefined,

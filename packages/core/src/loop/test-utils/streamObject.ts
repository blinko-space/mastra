--- conflicted
+++ resolved
@@ -177,28 +177,8 @@
             ]
           `);
 
-<<<<<<< HEAD
-          expect(mockModel[0]?.model?.doStreamCalls?.[0]?.responseFormat).toMatchInlineSnapshot(`
-            {
-              "schema": {
-                "$schema": "http://json-schema.org/draft-07/schema#",
-                "additionalProperties": false,
-                "properties": {
-                  "content": {
-                    "type": "string",
-                  },
-                },
-                "required": [
-                  "content",
-                ],
-                "type": "object",
-              },
-              "type": "json",
-            }
-          `);
-=======
           // TODO: responseFormat disabled in favor of json schema in system prompt
-          // expect(mockModel?.doStreamCalls?.[0]?.responseFormat).toMatchInlineSnapshot(`
+          // expect(mockModel[0]?.model?.doStreamCalls?.[0]?.responseFormat).toMatchInlineSnapshot(`
           //   {
           //     "schema": {
           //       "$schema": "http://json-schema.org/draft-07/schema#",
@@ -216,7 +196,6 @@
           //     "type": "json",
           //   }
           // `);
->>>>>>> d7a81cfd
         });
 
         it('should use name and description', async () => {
@@ -263,28 +242,8 @@
             ]
           `);
 
-<<<<<<< HEAD
-          expect(models[0]?.model?.doStreamCalls?.[0]?.responseFormat).toMatchInlineSnapshot(`
-            {
-              "schema": {
-                "$schema": "http://json-schema.org/draft-07/schema#",
-                "additionalProperties": false,
-                "properties": {
-                  "content": {
-                    "type": "string",
-                  },
-                },
-                "required": [
-                  "content",
-                ],
-                "type": "object",
-              },
-              "type": "json",
-            }
-          `);
-=======
           // TODO: responseFormat disabled in favor of json schema in system prompt
-          // expect(model?.doStreamCalls?.[0]?.responseFormat).toMatchInlineSnapshot(`
+          // expect(models[0]?.model?.doStreamCalls?.[0]?.responseFormat).toMatchInlineSnapshot(`
           //   {
           //     "schema": {
           //       "$schema": "http://json-schema.org/draft-07/schema#",
@@ -302,7 +261,6 @@
           //     "type": "json",
           //   }
           // `);
->>>>>>> d7a81cfd
         });
 
         it('should suppress error in partialObjectStream', async () => {
@@ -1316,12 +1274,8 @@
           expect(await convertAsyncIterableToArray(result.aisdk.v5.objectStream)).toMatchInlineSnapshot(expectedOutput);
           expect(await convertAsyncIterableToArray(result.objectStream)).toMatchInlineSnapshot(expectedOutput);
 
-<<<<<<< HEAD
-          //   expect(models?.[0]?.model?.doStreamCalls?.[0]?.responseFormat).toMatchInlineSnapshot(`
-=======
           // TODO: responseFormat disabled in favor of json schema in system prompt
-          //   expect(mockModel.doStreamCalls[0].responseFormat).toMatchInlineSnapshot(`
->>>>>>> d7a81cfd
+          //   expect(models?.[0]?.model?.doStreamCalls[0].responseFormat).toMatchInlineSnapshot(`
           //   {
           //     "description": undefined,
           //     "name": undefined,
@@ -1745,33 +1699,8 @@
           ]
         `);
 
-<<<<<<< HEAD
-        expect(mockModels?.[0]?.model?.doStreamCalls?.[0]?.responseFormat).toMatchInlineSnapshot(`
-          {
-            "schema": {
-              "$schema": "http://json-schema.org/draft-07/schema#",
-              "additionalProperties": false,
-              "properties": {
-                "result": {
-                  "enum": [
-                    "sunny",
-                    "rainy",
-                    "snowy",
-                  ],
-                  "type": "string",
-                },
-              },
-              "required": [
-                "result",
-              ],
-              "type": "object",
-            },
-            "type": "json",
-          }
-        `);
-=======
         // TODO: responseFormat disabled in favor of json schema in system prompt
-        // expect(mockModel?.doStreamCalls?.[0]?.responseFormat).toMatchInlineSnapshot(`
+        // expect(mockModels?.[0]?.model?.doStreamCalls?.[0]?.responseFormat).toMatchInlineSnapshot(`
         //   {
         //     "schema": {
         //       "$schema": "http://json-schema.org/draft-07/schema#",
@@ -1794,7 +1723,6 @@
         //     "type": "json",
         //   }
         // `);
->>>>>>> d7a81cfd
       });
 
       it('should not stream incorrect values', async () => {

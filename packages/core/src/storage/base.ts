--- conflicted
+++ resolved
@@ -3,13 +3,8 @@
 import { MastraBase } from '../base';
 import { ErrorCategory, ErrorDomain, MastraError } from '../error';
 import type { MastraMessageV1, StorageThreadType } from '../memory/types';
-<<<<<<< HEAD
-import type { ScoreRowData, ScoringSource } from '../scores';
+import type { ScoreRowData, ScoringSource, ValidatedSaveScorePayload } from '../scores';
 import type { Trace, TraceRecord } from '../telemetry';
-=======
-import type { ScoreRowData, ScoringSource, ValidatedSaveScorePayload } from '../scores';
-import type { Trace } from '../telemetry';
->>>>>>> 25c15737
 import type { StepResult, WorkflowRunState } from '../workflows/types';
 
 import {

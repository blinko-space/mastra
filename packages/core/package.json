{
  "name": "@mastra/core",
  "version": "0.13.3-alpha.0",
  "license": "Apache-2.0",
  "type": "module",
  "main": "dist/index.js",
  "types": "dist/index.d.ts",
  "files": [
    "dist",
    "./**/*.d.ts"
  ],
  "exports": {
    ".": {
      "import": {
        "types": "./dist/index.d.ts",
        "default": "./dist/index.js"
      },
      "require": {
        "types": "./dist/index.d.ts",
        "default": "./dist/index.cjs"
      }
    },
    "./*": {
      "import": {
        "types": "./dist/*/index.d.ts",
        "default": "./dist/*/index.js"
      },
      "require": {
        "types": "./dist/*/index.d.ts",
        "default": "./dist/*/index.cjs"
      }
    },
    "./tools/is-vercel-tool": {
      "import": {
        "types": "./dist/tools/is-vercel-tool.d.ts",
        "default": "./dist/tools/is-vercel-tool.js"
      },
      "require": {
        "types": "./dist/tools/is-vercel-tool.d.ts",
        "default": "./dist/tools/is-vercel-tool.cjs"
      }
    },
    "./workflows/legacy": {
      "import": {
        "types": "./dist/workflows/legacy/index.d.ts",
        "default": "./dist/workflows/legacy/index.js"
      },
      "require": {
        "types": "./dist/workflows/legacy/index.d.ts",
        "default": "./dist/workflows/legacy/index.cjs"
      }
    },
    "./test-utils": {
      "import": {
        "types": "./dist/test-utils/index.d.ts",
        "default": "./dist/test-utils/index.js"
      },
      "require": {
        "types": "./dist/test-utils/index.d.ts",
        "default": "./dist/test-utils/index.cjs"
      }
    },
    "./workflows/_constants": {
      "import": {
        "types": "./dist/workflows/constants.d.ts",
        "default": "./dist/workflows/constants.js"
      },
      "require": {
        "types": "./dist/workflows/constants.d.ts",
        "default": "./dist/workflows/constants.cjs"
      }
    },
    "./network/vNext": {
      "import": {
        "types": "./dist/network/vNext/index.d.ts",
        "default": "./dist/network/vNext/index.js"
      },
      "require": {
        "types": "./dist/network/vNext/index.d.ts",
        "default": "./dist/network/vNext/index.cjs"
      }
    },
    "./vector/filter": {
      "import": {
        "types": "./dist/vector/filter/index.d.ts",
        "default": "./dist/vector/filter/index.js"
      },
      "require": {
        "types": "./dist/vector/filter/index.d.ts",
        "default": "./dist/vector/filter/index.cjs"
      }
    },
    "./utils": {
      "import": {
        "types": "./dist/utils.d.ts",
        "default": "./dist/utils.js"
      },
      "require": {
        "types": "./dist/utils.d.ts",
        "default": "./dist/utils.cjs"
      }
    },
    "./base": {
      "import": {
        "types": "./dist/base.d.ts",
        "default": "./dist/base.js"
      },
      "require": {
        "types": "./dist/base.d.ts",
        "default": "./dist/base.cjs"
      }
    },
    "./telemetry/otel-vendor": {
      "import": {
        "types": "./dist/telemetry/otel-vendor.d.ts",
        "default": "./dist/telemetry/otel-vendor.js"
      },
      "require": {
        "types": "./dist/telemetry/otel-vendor.d.ts",
        "default": "./dist/telemetry/otel-vendor.cjs"
      }
    },
    "./test-utils/llm-mock": {
      "import": {
        "types": "./dist/test-utils/llm-mock.d.ts",
        "default": "./dist/test-utils/llm-mock.js"
      },
      "require": {
        "types": "./dist/test-utils/llm-mock.d.ts",
        "default": "./dist/test-utils/llm-mock.cjs"
      }
    },
    "./agent/input-processor/processors": {
      "import": {
        "types": "./dist/agent/index.d.ts",
        "default": "./dist/agent/index.js"
      },
      "require": {
        "types": "./dist/agent/index.d.ts",
        "default": "./dist/agent/index.cjs"
      }
    },
    "./package.json": "./package.json"
  },
  "sideEffects": false,
  "scripts": {
    "check": "tsc --noEmit",
    "typecheck": "tsc --noEmit",
    "lint": "eslint .",
    "pre-build": "tsup --silent --config tsup.config.ts --no-dts",
    "build": "node ./tools/commonjs-tsc-fixer.js",
    "build:watch": "pnpm build --watch",
    "test": "vitest run"
  },
  "dependencies": {
<<<<<<< HEAD
    "@ai-sdk/provider": "latest",
    "@ai-sdk/provider-utils": "latest",
    "@ai-sdk/ui-utils": "latest",
=======
    "@a2a-js/sdk": "~0.2.4",
    "@ai-sdk/provider": "^1.1.3",
    "@ai-sdk/provider-utils": "^2.2.8",
    "@ai-sdk/ui-utils": "^1.2.11",
>>>>>>> dbc84717
    "@mastra/schema-compat": "workspace:*",
    "@opentelemetry/api": "^1.9.0",
    "@opentelemetry/auto-instrumentations-node": "^0.62.0",
    "@opentelemetry/core": "^2.0.1",
    "@opentelemetry/exporter-trace-otlp-grpc": "^0.203.0",
    "@opentelemetry/exporter-trace-otlp-http": "^0.203.0",
    "@opentelemetry/otlp-exporter-base": "^0.203.0",
    "@opentelemetry/otlp-transformer": "^0.203.0",
    "@opentelemetry/resources": "^2.0.1",
    "@opentelemetry/sdk-metrics": "^2.0.1",
    "@opentelemetry/sdk-node": "^0.203.0",
    "@opentelemetry/sdk-trace-base": "^2.0.1",
    "@opentelemetry/sdk-trace-node": "^2.0.1",
    "@opentelemetry/semantic-conventions": "^1.36.0",
    "@sindresorhus/slugify": "^2.2.1",
    "ai": "latest",
    "cohere-ai": "^7.17.1",
    "date-fns": "^3.6.0",
    "dotenv": "^16.6.1",
    "hono": "^4.8.12",
    "hono-openapi": "^0.4.8",
    "json-schema": "^0.4.0",
    "json-schema-to-zod": "^2.6.1",
    "pino": "^9.7.0",
    "pino-pretty": "^13.0.0",
    "radash": "^12.1.1",
    "sift": "^17.1.3",
    "xstate": "^5.20.1",
    "zod-to-json-schema": "^3.24.5"
  },
  "peerDependencies": {
    "zod": "^3.25.0"
  },
  "devDependencies": {
    "@ai-sdk/openai": "latest",
    "@babel/core": "^7.28.0",
    "@internal/lint": "workspace:*",
    "@microsoft/api-extractor": "^7.52.8",
    "@openrouter/ai-sdk-provider": "^0.4.6",
    "@types/babel__core": "^7.20.5",
    "@types/json-schema": "^7.0.15",
    "@types/lodash-es": "^4.17.12",
    "@types/node": "^20.19.0",
    "@types/pino": "^7.0.5",
    "@types/qs": "^6.14.0",
    "eslint": "^9.30.1",
    "fast-deep-equal": "^3.1.3",
    "globby": "^14.1.0",
    "rollup": "^4.42.0",
    "tsup": "^8.5.0",
    "typescript": "^5.8.3",
    "vitest": "^3.2.4",
    "zod": "^3.25.67",
    "@internal/types-builder": "workspace:*"
  },
  "engines": {
    "node": ">=20"
  },
  "keywords": [
    "ai",
    "llm",
    "llms",
    "agent",
    "agents",
    "vectorstore",
    "embeddings",
    "rag",
    "evals",
    "memory",
    "tools",
    "telemetry",
    "typescript",
    "opentelemetry",
    "otel",
    "framework"
  ]
}<|MERGE_RESOLUTION|>--- conflicted
+++ resolved
@@ -153,16 +153,10 @@
     "test": "vitest run"
   },
   "dependencies": {
-<<<<<<< HEAD
     "@ai-sdk/provider": "latest",
     "@ai-sdk/provider-utils": "latest",
     "@ai-sdk/ui-utils": "latest",
-=======
     "@a2a-js/sdk": "~0.2.4",
-    "@ai-sdk/provider": "^1.1.3",
-    "@ai-sdk/provider-utils": "^2.2.8",
-    "@ai-sdk/ui-utils": "^1.2.11",
->>>>>>> dbc84717
     "@mastra/schema-compat": "workspace:*",
     "@opentelemetry/api": "^1.9.0",
     "@opentelemetry/auto-instrumentations-node": "^0.62.0",

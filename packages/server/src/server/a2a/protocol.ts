--- conflicted
+++ resolved
@@ -73,13 +73,9 @@
     case 'file':
       return {
         type: 'file',
-<<<<<<< HEAD
-        data: new URL(part.file.uri!),
-        mediaType: part.file.mimeType!,
-=======
         data: 'uri' in part.file ? new URL(part.file.uri) : part.file.bytes,
         mimeType: part.file.mimeType!,
->>>>>>> dbc84717
+        mediaType: part.file.mimeType!,
       } as const;
     case 'data':
       throw new Error('Data parts are not supported in core messages');

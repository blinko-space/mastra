--- conflicted
+++ resolved
@@ -61,8 +61,6 @@
   }
 
   /**
-<<<<<<< HEAD
-=======
    * Register all workflows from map
    */
   static registerTemporaryWorkflows(workflows: Record<string, Workflow>): void {
@@ -72,7 +70,6 @@
   }
 
   /**
->>>>>>> 19f54a3e
    * Get a workflow by ID from the registry (returns undefined if not found)
    */
   static getWorkflow(workflowId: string): Workflow | undefined {
@@ -80,13 +77,6 @@
   }
 
   /**
-<<<<<<< HEAD
-   * Clean up a temporary workflow
-   */
-  static cleanup(workflowId: string): void {
-    delete this.additionalWorkflows[workflowId];
-  }
-=======
    * Get all workflows from the registry
    */
   static getAllWorkflows(): Record<string, Workflow> {
@@ -113,7 +103,6 @@
   static isAgentBuilderWorkflow(workflowId: string): boolean {
     return workflowId in this.additionalWorkflows;
   }
->>>>>>> 19f54a3e
 
   /**
    * Get all registered temporary workflow IDs (for debugging)

import { anthropic } from '@ai-sdk/anthropic';
import { google } from '@ai-sdk/google';
import { groq } from '@ai-sdk/groq';
import { openai } from '@ai-sdk/openai';
import { xai } from '@ai-sdk/xai';
import type { Agent } from '@mastra/core/agent';
import { RuntimeContext } from '@mastra/core/runtime-context';
import type { AISDKV5OutputStream } from '@mastra/core/stream';
import { stringify } from 'superjson';
import zodToJsonSchema from 'zod-to-json-schema';
import { HTTPException } from '../http-exception';
import type { Context } from '../types';

import { handleError } from './error';
import { validateBody } from './utils';

type GetBody<
  T extends keyof Agent & { [K in keyof Agent]: Agent[K] extends (...args: any) => any ? K : never }[keyof Agent],
> = {
  messages: Parameters<Agent[T]>[0];
} & Parameters<Agent[T]>[1];

export async function getSerializedAgentTools(tools: Record<string, any>) {
  return Object.entries(tools || {}).reduce<any>((acc, [key, tool]) => {
    const _tool = tool as any;

    const toolId = _tool.id ?? `tool-${key}`;

    let inputSchemaForReturn = undefined;

    if (_tool.inputSchema) {
      if (_tool.inputSchema?.jsonSchema) {
        inputSchemaForReturn = stringify(_tool.inputSchema.jsonSchema);
      } else {
        inputSchemaForReturn = stringify(zodToJsonSchema(_tool.inputSchema));
      }
    }

    let outputSchemaForReturn = undefined;

    if (_tool.outputSchema) {
      if (_tool.outputSchema?.jsonSchema) {
        outputSchemaForReturn = stringify(_tool.outputSchema.jsonSchema);
      } else {
        outputSchemaForReturn = stringify(zodToJsonSchema(_tool.outputSchema));
      }
    }

    acc[key] = {
      ..._tool,
      id: toolId,
      inputSchema: inputSchemaForReturn,
      outputSchema: outputSchemaForReturn,
    };
    return acc;
  }, {});
}

// Agent handlers
export async function getAgentsHandler({ mastra, runtimeContext }: Context & { runtimeContext: RuntimeContext }) {
  try {
    const agents = mastra.getAgents();

    const serializedAgentsMap = await Promise.all(
      Object.entries(agents).map(async ([id, agent]) => {
        const instructions = await agent.getInstructions({ runtimeContext });
        const tools = await agent.getTools({ runtimeContext });
        const llm = await agent.getLLM({ runtimeContext });
        const defaultGenerateOptions = await agent.getDefaultGenerateOptions({ runtimeContext });
        const defaultStreamOptions = await agent.getDefaultStreamOptions({ runtimeContext });

        const serializedAgentTools = await getSerializedAgentTools(tools);

        let serializedAgentWorkflows = {};

        if ('getWorkflows' in agent) {
          const logger = mastra.getLogger();
          try {
            const workflows = await agent.getWorkflows({ runtimeContext });
            serializedAgentWorkflows = Object.entries(workflows || {}).reduce<any>((acc, [key, workflow]) => {
              return {
                ...acc,
                [key]: {
                  name: workflow.name,
                },
              };
            }, {});
          } catch (error) {
            logger.error('Error getting workflows for agent', { agentName: agent.name, error });
          }
        }

        const model = llm?.getModel();

        return {
          id,
          name: agent.name,
          instructions,
          tools: serializedAgentTools,
          workflows: serializedAgentWorkflows,
<<<<<<< HEAD
          provider: model?.provider,
          modelId: model?.modelId,
=======
          provider: llm?.getProvider(),
          modelId: llm?.getModelId(),
>>>>>>> 57f70198
          modelVersion: model?.specificationVersion,
          defaultGenerateOptions: defaultGenerateOptions as any,
          defaultStreamOptions: defaultStreamOptions as any,
        };
      }),
    );

    const serializedAgents = serializedAgentsMap.reduce<
      Record<string, Omit<(typeof serializedAgentsMap)[number], 'id'>>
    >((acc, { id, ...rest }) => {
      acc[id] = rest;
      return acc;
    }, {});

    return serializedAgents;
  } catch (error) {
    return handleError(error, 'Error getting agents');
  }
}

export async function getAgentByIdHandler({
  mastra,
  runtimeContext,
  agentId,
  isPlayground = false,
}: Context & { isPlayground?: boolean; runtimeContext: RuntimeContext; agentId: string }) {
  try {
    const agent = mastra.getAgent(agentId);

    if (!agent) {
      throw new HTTPException(404, { message: 'Agent not found' });
    }

    const tools = await agent.getTools({ runtimeContext });

    const serializedAgentTools = await getSerializedAgentTools(tools);

    let serializedAgentWorkflows = {};

    if ('getWorkflows' in agent) {
      const logger = mastra.getLogger();
      try {
        const workflows = await agent.getWorkflows({ runtimeContext });

        serializedAgentWorkflows = Object.entries(workflows || {}).reduce<any>((acc, [key, workflow]) => {
          return {
            ...acc,
            [key]: {
              name: workflow.name,
              steps: Object.entries(workflow.steps).reduce<any>((acc, [key, step]) => {
                return {
                  ...acc,
                  [key]: {
                    id: step.id,
                    description: step.description,
                  },
                };
              }, {}),
            },
          };
        }, {});
      } catch (error) {
        logger.error('Error getting workflows for agent', { agentName: agent.name, error });
      }
    }

    let proxyRuntimeContext = runtimeContext;
    if (isPlayground) {
      proxyRuntimeContext = new Proxy(runtimeContext, {
        get(target, prop) {
          if (prop === 'get') {
            return function (key: string) {
              const value = target.get(key);
              return value ?? `<${key}>`;
            };
          }
          return Reflect.get(target, prop);
        },
      });
    }

    const instructions = await agent.getInstructions({ runtimeContext: proxyRuntimeContext });
    const llm = await agent.getLLM({ runtimeContext });
    const defaultGenerateOptions = await agent.getDefaultGenerateOptions({ runtimeContext: proxyRuntimeContext });
    const defaultStreamOptions = await agent.getDefaultStreamOptions({ runtimeContext: proxyRuntimeContext });

    const model = llm?.getModel();

    return {
      name: agent.name,
      instructions,
      tools: serializedAgentTools,
      workflows: serializedAgentWorkflows,
<<<<<<< HEAD
      provider: model?.provider,
      modelId: model?.modelId,
=======
      provider: llm?.getProvider(),
      modelId: llm?.getModelId(),
>>>>>>> 57f70198
      modelVersion: model?.specificationVersion,
      defaultGenerateOptions: defaultGenerateOptions as any,
      defaultStreamOptions: defaultStreamOptions as any,
    };
  } catch (error) {
    return handleError(error, 'Error getting agent');
  }
}

export async function getEvalsByAgentIdHandler({
  mastra,
  runtimeContext,
  agentId,
}: Context & { runtimeContext: RuntimeContext; agentId: string }) {
  try {
    const agent = mastra.getAgent(agentId);
    const evals = (await mastra.getStorage()?.getEvalsByAgentName?.(agent.name, 'test')) || [];
    const instructions = await agent.getInstructions({ runtimeContext });
    return {
      id: agentId,
      name: agent.name,
      instructions,
      evals,
    };
  } catch (error) {
    return handleError(error, 'Error getting test evals');
  }
}

export async function getLiveEvalsByAgentIdHandler({
  mastra,
  runtimeContext,
  agentId,
}: Context & { runtimeContext: RuntimeContext; agentId: string }) {
  try {
    const agent = mastra.getAgent(agentId);
    const evals = (await mastra.getStorage()?.getEvalsByAgentName?.(agent.name, 'live')) || [];
    const instructions = await agent.getInstructions({ runtimeContext });

    return {
      id: agentId,
      name: agent.name,
      instructions,
      evals,
    };
  } catch (error) {
    return handleError(error, 'Error getting live evals');
  }
}

export async function generateHandler({
  mastra,
  runtimeContext,
  agentId,
  body,
  abortSignal,
}: Context & {
  runtimeContext: RuntimeContext;
  agentId: string;
  body: GetBody<'generate'> & {
    // @deprecated use resourceId
    resourceid?: string;
    runtimeContext?: Record<string, unknown>;
  };
  abortSignal?: AbortSignal;
}) {
  try {
    const agent = mastra.getAgent(agentId);

    if (!agent) {
      throw new HTTPException(404, { message: 'Agent not found' });
    }

    const { messages, resourceId, resourceid, runtimeContext: agentRuntimeContext, ...rest } = body;
    // Use resourceId if provided, fall back to resourceid (deprecated)
    const finalResourceId = resourceId ?? resourceid;

    const finalRuntimeContext = new RuntimeContext<Record<string, unknown>>([
      ...Array.from(runtimeContext.entries()),
      ...Array.from(Object.entries(agentRuntimeContext ?? {})),
    ]);

    validateBody({ messages });

    const result = await agent.generate(messages, {
      ...rest,
      // @ts-expect-error TODO fix types
      resourceId: finalResourceId,
      runtimeContext: finalRuntimeContext,
      signal: abortSignal,
    });

    return result;
  } catch (error) {
    return handleError(error, 'Error generating from agent');
  }
}

export async function vnext_generateHandler({
  mastra,
  runtimeContext,
  agentId,
  body,
  abortSignal,
}: Context & {
  runtimeContext: RuntimeContext;
  agentId: string;
  body: GetBody<'generate'> & {
    runtimeContext?: Record<string, unknown>;
    format: 'mastra' | 'aisdk';
  };
  abortSignal?: AbortSignal;
}) {
  try {
    const agent = mastra.getAgent(agentId);

    if (!agent) {
      throw new HTTPException(404, { message: 'Agent not found' });
    }

    const { messages, runtimeContext: agentRuntimeContext, ...rest } = body;

    const finalRuntimeContext = new RuntimeContext<Record<string, unknown>>([
      ...Array.from(runtimeContext.entries()),
      ...Array.from(Object.entries(agentRuntimeContext ?? {})),
    ]);

    validateBody({ messages });

    const result = await agent.generateVNext(messages, {
      ...rest,
      runtimeContext: finalRuntimeContext,
      format: rest.format,
      abortSignal,
    } as any);

    return result;
  } catch (error) {
    return handleError(error, 'Error generating from agent');
  }
}

export async function streamGenerateHandler({
  mastra,
  runtimeContext,
  agentId,
  body,
  abortSignal,
}: Context & {
  runtimeContext: RuntimeContext;
  agentId: string;
  body: GetBody<'stream'> & {
    // @deprecated use resourceId
    resourceid?: string;
    runtimeContext?: string;
  };
  abortSignal?: AbortSignal;
}): Promise<Response | undefined> {
  try {
    const agent = mastra.getAgent(agentId);

    if (!agent) {
      throw new HTTPException(404, { message: 'Agent not found' });
    }

    const { messages, resourceId, resourceid, runtimeContext: agentRuntimeContext, ...rest } = body;
    // Use resourceId if provided, fall back to resourceid (deprecated)
    const finalResourceId = resourceId ?? resourceid;

    const finalRuntimeContext = new RuntimeContext<Record<string, unknown>>([
      ...Array.from(runtimeContext.entries()),
      ...Array.from(Object.entries(agentRuntimeContext ?? {})),
    ]);

    validateBody({ messages });

    const streamResult = await agent.stream(messages, {
      ...rest,
      // @ts-expect-error TODO fix types
      resourceId: finalResourceId,
      runtimeContext: finalRuntimeContext,
      signal: abortSignal,
    });

    const streamResponse = rest.output
      ? streamResult.toTextStreamResponse({
          headers: {
            'Transfer-Encoding': 'chunked',
          },
        })
      : streamResult.toDataStreamResponse({
          sendUsage: true,
          sendReasoning: true,
          getErrorMessage: (error: any) => {
            return `An error occurred while processing your request. ${error instanceof Error ? error.message : JSON.stringify(error)}`;
          },
          headers: {
            'Transfer-Encoding': 'chunked',
          },
        });

    return streamResponse;
  } catch (error) {
    return handleError(error, 'error streaming agent response');
  }
}

export function vnext_streamGenerateHandler({
  mastra,
  runtimeContext,
  agentId,
  body,
  abortSignal,
}: Context & {
  runtimeContext: RuntimeContext;
  agentId: string;
  body: GetBody<'stream_vnext'> & {
    runtimeContext?: string;
    format?: 'aisdk' | 'mastra';
  };
  abortSignal?: AbortSignal;
}): ReturnType<Agent['stream_vnext']> {
  try {
    const agent = mastra.getAgent(agentId);

    if (!agent) {
      throw new HTTPException(404, { message: 'Agent not found' });
    }

    const { messages, runtimeContext: agentRuntimeContext, ...rest } = body;
    const finalRuntimeContext = new RuntimeContext<Record<string, unknown>>([
      ...Array.from(runtimeContext.entries()),
      ...Array.from(Object.entries(agentRuntimeContext ?? {})),
    ]);

    validateBody({ messages });

    const streamResult = agent.stream_vnext(messages, {
      ...rest,
      runtimeContext: finalRuntimeContext,
      abortSignal,
      format: body.format ?? 'mastra',
    });

    return streamResult;
  } catch (error) {
    return handleError(error, 'error streaming agent response');
  }
}

export async function vnext_uiMessageHandler({
  mastra,
  runtimeContext,
  agentId,
  body,
  abortSignal,
}: Context & {
  runtimeContext: RuntimeContext;
  agentId: string;
  body: GetBody<'stream_vnext'> & {
    runtimeContext?: string;
  };
  abortSignal?: AbortSignal;
}): Promise<Response | undefined> {
  try {
    const agent = mastra.getAgent(agentId);

    if (!agent) {
      throw new HTTPException(404, { message: 'Agent not found' });
    }

    const { messages, runtimeContext: agentRuntimeContext, ...rest } = body;
    const finalRuntimeContext = new RuntimeContext<Record<string, unknown>>([
      ...Array.from(runtimeContext.entries()),
      ...Array.from(Object.entries(agentRuntimeContext ?? {})),
    ]);

    validateBody({ messages });

    const streamResult = (await agent.stream_vnext(messages, {
      ...rest,
      runtimeContext: finalRuntimeContext,
      abortSignal,
      format: 'aisdk',
    })) as AISDKV5OutputStream;

    return streamResult.toUIMessageStreamResponse();
  } catch (error) {
    return handleError(error, 'error streaming agent response');
  }
}

export function streamVNextGenerateHandler({
  mastra,
  runtimeContext,
  agentId,
  body,
  abortSignal,
}: Context & {
  runtimeContext: RuntimeContext;
  agentId: string;
  body: GetBody<'streamVNext'> & {
    runtimeContext?: string;
  };
  abortSignal?: AbortSignal;
}): ReturnType<Agent['streamVNext']> {
  try {
    const agent = mastra.getAgent(agentId);

    if (!agent) {
      throw new HTTPException(404, { message: 'Agent not found' });
    }

    const { messages, runtimeContext: agentRuntimeContext, ...rest } = body;
    const finalRuntimeContext = new RuntimeContext<Record<string, unknown>>([
      ...Array.from(runtimeContext.entries()),
      ...Array.from(Object.entries(agentRuntimeContext ?? {})),
    ]);

    validateBody({ messages });

    const streamResult = agent.streamVNext(messages, {
      ...rest,
      runtimeContext: finalRuntimeContext,
      abortSignal,
    });

    return streamResult;
  } catch (error) {
    return handleError(error, 'error streaming agent response');
  }
}

export function updateAgentModelHandler({
  mastra,
  agentId,
  body,
}: Context & {
  agentId: string;
  body: {
    modelId: string;
    provider: 'openai' | 'anthropic' | 'groq' | 'xai' | 'google';
  };
}): { message: string } {
  try {
    const agent = mastra.getAgent(agentId);

    if (!agent) {
      throw new HTTPException(404, { message: 'Agent not found' });
    }

    const { modelId, provider } = body;

    const providerMap = {
      openai: openai(modelId),
      anthropic: anthropic(modelId),
      groq: groq(modelId),
      xai: xai(modelId),
      google: google(modelId),
    };

    let model = providerMap[provider];

    agent.__updateModel({ model });

    return { message: 'Agent model updated' };
  } catch (error) {
    return handleError(error, 'error updating agent model');
  }
}<|MERGE_RESOLUTION|>--- conflicted
+++ resolved
@@ -98,13 +98,8 @@
           instructions,
           tools: serializedAgentTools,
           workflows: serializedAgentWorkflows,
-<<<<<<< HEAD
-          provider: model?.provider,
-          modelId: model?.modelId,
-=======
           provider: llm?.getProvider(),
           modelId: llm?.getModelId(),
->>>>>>> 57f70198
           modelVersion: model?.specificationVersion,
           defaultGenerateOptions: defaultGenerateOptions as any,
           defaultStreamOptions: defaultStreamOptions as any,
@@ -198,13 +193,8 @@
       instructions,
       tools: serializedAgentTools,
       workflows: serializedAgentWorkflows,
-<<<<<<< HEAD
-      provider: model?.provider,
-      modelId: model?.modelId,
-=======
       provider: llm?.getProvider(),
       modelId: llm?.getModelId(),
->>>>>>> 57f70198
       modelVersion: model?.specificationVersion,
       defaultGenerateOptions: defaultGenerateOptions as any,
       defaultStreamOptions: defaultStreamOptions as any,

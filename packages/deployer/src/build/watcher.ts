--- conflicted
+++ resolved
@@ -42,11 +42,7 @@
   }
 
   // In `analyzeBundle` we output this file and we want to use that instead of the original entry file
-<<<<<<< HEAD
-  const analyzedEntryFile = posix.join(process.cwd(), '.mastra', '.build', 'entry-0.mjs');
-=======
-  // const analyzedEntryFile = join(path.join(projectRoot, '.mastra/.build'), 'entry-0.mjs');
->>>>>>> eb6c02f6
+  //const analyzedEntryFile = posix.join(process.cwd(), '.mastra', '.build', 'entry-0.mjs');
 
   const inputOptions = await getBundlerInputOptions(
     entryFile,

--- conflicted
+++ resolved
@@ -89,30 +89,6 @@
   const app = new Hono<{ Bindings: Bindings; Variables: Variables }>();
   const server = mastra.getServer();
 
-<<<<<<< HEAD
-  const toolsPath = './tools.mjs';
-  let toolImports = [];
-  try {
-    const mastraToolsPaths = (await import(toolsPath)).tools;
-    if (mastraToolsPaths) {
-      toolImports = await Promise.all(
-        // @ts-ignore
-        mastraToolsPaths.map(async toolPath => {
-          return import(toolPath);
-        }),
-      );
-    }
-  } catch (error) {
-    console.error(error);
-  }
-
-  const tools = toolImports.reduce((acc, toolModule) => {
-    Object.entries(toolModule).forEach(([key, tool]) => {
-      acc[key] = tool;
-    });
-    return acc;
-  }, {});
-=======
   let tools: Record<string, any> = {};
   try {
     const toolsPath = './tools.mjs';
@@ -135,7 +111,6 @@
   } catch {
     console.error('Failed to import tools');
   }
->>>>>>> 7cb81296
 
   // Middleware
   app.use('*', async function setTelemetryInfo(c, next) {

import { Hono } from 'hono';
import { bodyLimit } from 'hono/body-limit';
import { describeRoute } from 'hono-openapi';
import type { BodyLimitOptions } from '../../../types';
import { generateSystemPromptHandler } from '../../prompt';
import { executeAgentToolHandler, getAgentToolHandler } from '../tools/handlers';
import {
  generateHandler,
  generateVNextHandler,
  getAgentByIdHandler,
  getAgentsHandler,
  getEvalsByAgentIdHandler,
  getLiveEvalsByAgentIdHandler,
  setAgentInstructionsHandler,
  streamGenerateHandler,
  streamVNextGenerateHandler,
  updateAgentModelHandler,
  vNextBodyOptions,
  deprecatedStreamVNextHandler,
  streamVNextUIMessageHandler,
  streamGenerateLegacyHandler,
  generateLegacyHandler,
<<<<<<< HEAD
  reorderAgentModelListHandler,
  updateAgentModelInModelListHandler,
=======
  streamNetworkHandler,
  sharedBodyOptions,
>>>>>>> 2722efdf
} from './handlers';
import { getListenerHandler, getSpeakersHandler, speakHandler, listenHandler } from './voice';

export function agentsRouter(bodyLimitOptions: BodyLimitOptions) {
  const router = new Hono();

  router.get(
    '/',
    describeRoute({
      description: 'Get all available agents',
      tags: ['agents'],
      responses: {
        200: {
          description: 'List of all agents',
        },
      },
    }),
    getAgentsHandler,
  );

  router.get(
    '/:agentId',
    describeRoute({
      description: 'Get agent by ID',
      tags: ['agents'],
      parameters: [
        {
          name: 'agentId',
          in: 'path',
          required: true,
          schema: { type: 'string' },
        },
      ],
      responses: {
        200: {
          description: 'Agent details',
        },
        404: {
          description: 'Agent not found',
        },
      },
    }),
    getAgentByIdHandler,
  );

  router.get(
    '/:agentId/evals/ci',
    describeRoute({
      description: 'Get CI evals by agent ID',
      tags: ['agents'],
      parameters: [
        {
          name: 'agentId',
          in: 'path',
          required: true,
          schema: { type: 'string' },
        },
      ],
      responses: {
        200: {
          description: 'List of evals',
        },
      },
    }),
    getEvalsByAgentIdHandler,
  );

  router.get(
    '/:agentId/evals/live',
    describeRoute({
      description: 'Get live evals by agent ID',
      tags: ['agents'],
      parameters: [
        {
          name: 'agentId',
          in: 'path',
          required: true,
          schema: { type: 'string' },
        },
      ],
      responses: {
        200: {
          description: 'List of evals',
        },
      },
    }),
    getLiveEvalsByAgentIdHandler,
  );

  router.post(
    '/:agentId/generate-legacy',
    bodyLimit(bodyLimitOptions),
    describeRoute({
      description: 'Generate a response from an agent',
      tags: ['agents'],
      parameters: [
        {
          name: 'agentId',
          in: 'path',
          required: true,
          schema: { type: 'string' },
        },
      ],
      requestBody: {
        required: true,
        content: {
          'application/json': {
            schema: {
              type: 'object',
              properties: {
                messages: {
                  type: 'array',
                  items: { type: 'object' },
                },
                threadId: { type: 'string' },
                resourceId: { type: 'string', description: 'The resource ID for the conversation' },
                resourceid: {
                  type: 'string',
                  description: 'The resource ID for the conversation (deprecated, use resourceId instead)',
                  deprecated: true,
                },
                runId: { type: 'string' },
                output: { type: 'object' },
              },
              required: ['messages'],
            },
          },
        },
      },
      responses: {
        200: {
          description: 'Generated response',
        },
        404: {
          description: 'Agent not found',
        },
      },
    }),
    generateLegacyHandler,
  );

  router.post(
    '/:agentId/generate',
    bodyLimit(bodyLimitOptions),
    describeRoute({
      description: 'Generate a response from an agent',
      tags: ['agents'],
      parameters: [
        {
          name: 'agentId',
          in: 'path',
          required: true,
          schema: { type: 'string' },
        },
      ],
      requestBody: {
        required: true,
        content: {
          'application/json': {
            schema: {
              type: 'object',
              properties: {
                messages: {
                  type: 'array',
                  items: { type: 'object' },
                },
                threadId: { type: 'string' },
                resourceId: { type: 'string', description: 'The resource ID for the conversation' },
                resourceid: {
                  type: 'string',
                  description: 'The resource ID for the conversation (deprecated, use resourceId instead)',
                  deprecated: true,
                },
                runId: { type: 'string' },
                output: { type: 'object' },
              },
              required: ['messages'],
            },
          },
        },
      },
      responses: {
        200: {
          description: 'Generated response',
        },
        404: {
          description: 'Agent not found',
        },
      },
    }),
    generateHandler,
  );

  router.post(
    '/:agentId/network',
    bodyLimit(bodyLimitOptions),
    describeRoute({
      description: 'Execute an agent as a Network',
      tags: ['agents'],
      parameters: [
        {
          name: 'agentId',
          in: 'path',
          required: true,
          schema: { type: 'string' },
        },
      ],
      requestBody: {
        required: true,
        content: {
          'application/json': {
            schema: {
              type: 'object',
              properties: sharedBodyOptions,
              required: ['messages'],
            },
          },
        },
      },
    }),
    streamNetworkHandler,
  );

  router.post(
    '/:agentId/generate/vnext',
    bodyLimit(bodyLimitOptions),
    describeRoute({
      description: 'Generate a response from an agent',
      tags: ['agents'],
      parameters: [
        {
          name: 'agentId',
          in: 'path',
          required: true,
          schema: { type: 'string' },
        },
      ],
      requestBody: {
        required: true,
        content: {
          'application/json': {
            schema: {
              type: 'object',
              properties: vNextBodyOptions,
              required: ['messages'],
            },
          },
        },
      },
      responses: {
        200: {
          description: 'Generated response',
        },
        404: {
          description: 'Agent not found',
        },
      },
    }),
    generateVNextHandler,
  );

  router.post(
    '/:agentId/stream/vnext',
    bodyLimit(bodyLimitOptions),
    describeRoute({
      description: 'Generate a response from an agent',
      tags: ['agents'],
      parameters: [
        {
          name: 'agentId',
          in: 'path',
          required: true,
          schema: { type: 'string' },
        },
      ],
      requestBody: {
        required: true,
        content: {
          'application/json': {
            schema: {
              type: 'object',
              properties: vNextBodyOptions,
              required: ['messages'],
            },
          },
        },
      },
      responses: {
        200: {
          description: 'Generated response',
        },
        404: {
          description: 'Agent not found',
        },
      },
    }),
    streamVNextGenerateHandler,
  );

  router.post(
    '/:agentId/stream-legacy',
    bodyLimit(bodyLimitOptions),
    describeRoute({
      description: 'Stream a response from an agent',
      tags: ['agents'],
      parameters: [
        {
          name: 'agentId',
          in: 'path',
          required: true,
          schema: { type: 'string' },
        },
      ],
      requestBody: {
        required: true,
        content: {
          'application/json': {
            schema: {
              type: 'object',
              properties: {
                messages: {
                  type: 'array',
                  items: { type: 'object' },
                },
                threadId: { type: 'string' },
                resourceId: { type: 'string', description: 'The resource ID for the conversation' },
                resourceid: {
                  type: 'string',
                  description: 'The resource ID for the conversation (deprecated, use resourceId instead)',
                  deprecated: true,
                },
                runId: { type: 'string' },
                output: { type: 'object' },
              },
              required: ['messages'],
            },
          },
        },
      },
      responses: {
        200: {
          description: 'Streamed response',
        },
        404: {
          description: 'Agent not found',
        },
      },
    }),
    streamGenerateLegacyHandler,
  );

  router.post(
    '/:agentId/stream',
    bodyLimit(bodyLimitOptions),
    describeRoute({
      description: 'Stream a response from an agent',
      tags: ['agents'],
      parameters: [
        {
          name: 'agentId',
          in: 'path',
          required: true,
          schema: { type: 'string' },
        },
      ],
      requestBody: {
        required: true,
        content: {
          'application/json': {
            schema: {
              type: 'object',
              properties: {
                messages: {
                  type: 'array',
                  items: { type: 'object' },
                },
                threadId: { type: 'string' },
                resourceId: { type: 'string', description: 'The resource ID for the conversation' },
                resourceid: {
                  type: 'string',
                  description: 'The resource ID for the conversation (deprecated, use resourceId instead)',
                  deprecated: true,
                },
                runId: { type: 'string' },
                output: { type: 'object' },
              },
              required: ['messages'],
            },
          },
        },
      },
      responses: {
        200: {
          description: 'Streamed response',
        },
        404: {
          description: 'Agent not found',
        },
      },
    }),
    streamGenerateHandler,
  );

  router.post(
    '/:agentId/streamVNext',
    bodyLimit(bodyLimitOptions),
    describeRoute({
      description: '[DEPRECATED] This endpoint is deprecated. Please use /stream instead.',
      tags: ['agents'],
      deprecated: true,
      parameters: [
        {
          name: 'agentId',
          in: 'path',
          required: true,
          schema: { type: 'string' },
        },
      ],
      requestBody: {
        required: true,
        content: {
          'application/json': {
            schema: {
              type: 'object',
              properties: {
                messages: {
                  type: 'array',
                  items: { type: 'object' },
                },
                runId: { type: 'string' },
                output: { type: 'object' },
                experimental_output: { type: 'object' },
                instructions: { type: 'string' },
                toolsets: { type: 'object' },
                clientTools: { type: 'object' },
                context: {
                  type: 'array',
                  items: { type: 'object' },
                },
                memory: {
                  type: 'object',
                  properties: {
                    threadId: { type: 'string' },
                    resourceId: { type: 'string', description: 'The resource ID for the conversation' },
                  },
                },
                toolChoice: {
                  oneOf: [
                    { type: 'string', enum: ['auto', 'none', 'required'] },
                    { type: 'object', properties: { type: { type: 'string' }, toolName: { type: 'string' } } },
                  ],
                },
              },
              required: ['messages'],
            },
          },
        },
      },
      responses: {
        410: {
          description: 'Endpoint deprecated',
          content: {
            'application/json': {
              schema: {
                type: 'object',
                properties: {
                  error: { type: 'string' },
                  message: { type: 'string' },
                  deprecated_endpoint: { type: 'string' },
                  replacement_endpoint: { type: 'string' },
                },
              },
            },
          },
        },
      },
    }),
    deprecatedStreamVNextHandler,
  );

  router.post(
    '/:agentId/stream/vnext/ui',
    bodyLimit(bodyLimitOptions),
    describeRoute({
      description: 'Stream a response from an agent',
      tags: ['agents'],
      parameters: [
        {
          name: 'agentId',
          in: 'path',
          required: true,
          schema: { type: 'string' },
        },
      ],
      requestBody: {
        required: true,
        content: {
          'application/json': {
            schema: {
              type: 'object',
              properties: vNextBodyOptions,
              required: ['messages'],
            },
          },
        },
      },
      responses: {
        200: {
          description: 'Streamed response',
        },
        404: {
          description: 'Agent not found',
        },
      },
    }),
    streamVNextUIMessageHandler,
  );

  router.post(
    '/:agentId/model',
    bodyLimit(bodyLimitOptions),
    describeRoute({
      description: 'Update the model for an agent',
      tags: ['agents'],
      parameters: [
        {
          name: 'agentId',
          in: 'path',
          required: true,
          schema: { type: 'string' },
        },
      ],
      requestBody: {
        required: true,
        content: {
          'application/json': {
            schema: {
              type: 'object',
              properties: {
                modelId: {
                  type: 'string',
                  description: 'The modelId to update the agent to',
                },
                provider: {
                  type: 'string',
                  enum: ['openai', 'anthropic', 'groq', 'xai', 'google'],
                  description: 'The provider of the model to update the agent to',
                },
              },
              required: ['modelId', 'provider'],
            },
          },
        },
      },
      responses: {
        200: {
          description: 'Model updated successfully',
        },
        404: {
          description: 'Agent not found',
        },
      },
    }),
    updateAgentModelHandler,
  );

  router.post(
    '/:agentId/models/reorder',
    bodyLimit(bodyLimitOptions),
    describeRoute({
      description: 'Reorder the models for an agent',
      tags: ['agents'],
      parameters: [
        {
          name: 'agentId',
          in: 'path',
          required: true,
          schema: { type: 'string' },
        },
      ],
      requestBody: {
        required: true,
        content: {
          'application/json': {
            schema: {
              type: 'object',
              properties: {
                reorderedModelIds: {
                  type: 'array',
                  items: {
                    type: 'string',
                  },
                  required: ['reorderedModelIds'],
                },
              },
            },
          },
        },
      },
      responses: {
        200: {
          description: 'Model list reordered successfully',
        },
        404: {
          description: 'Agent not found',
        },
      },
    }),
    reorderAgentModelListHandler,
  );

  router.post(
    '/:agentId/models/:modelConfigId',
    bodyLimit(bodyLimitOptions),
    describeRoute({
      description: 'Update the model for an agent in the model list',
      tags: ['agents'],
      parameters: [
        {
          name: 'agentId',
          in: 'path',
          required: true,
          schema: { type: 'string' },
        },
        {
          name: 'modelConfigId',
          in: 'path',
          required: true,
          schema: { type: 'string' },
        },
      ],
      requestBody: {
        required: true,
        content: {
          'application/json': {
            schema: {
              type: 'object',
              properties: {
                model: {
                  type: 'object',
                  properties: {
                    modelId: {
                      type: 'string',
                      description: 'The modelId to update the agent to',
                    },
                    provider: {
                      type: 'string',
                      enum: ['openai', 'anthropic', 'groq', 'xai', 'google'],
                      description: 'The provider of the model to update the agent to',
                    },
                  },
                  required: ['modelId', 'provider'],
                },
                maxRetries: {
                  type: 'number',
                  description: 'The maximum number of retries for the model',
                },
                enabled: {
                  type: 'boolean',
                  description: 'Whether the model is enabled',
                },
              },
            },
          },
        },
      },
      responses: {
        200: {
          description: 'Model updated successfully',
        },
        404: {
          description: 'Agent not found',
        },
      },
    }),
    updateAgentModelInModelListHandler,
  );

  router.get(
    '/:agentId/speakers',
    async (c, next) => {
      c.header('Deprecation', 'true');
      c.header('Warning', '299 - "This endpoint is deprecated, use /api/agents/:agentId/voice/speakers instead"');
      c.header('Link', '</api/agents/:agentId/voice/speakers>; rel="successor-version"');
      return next();
    },
    describeRoute({
      description: '[DEPRECATED] Use /api/agents/:agentId/voice/speakers instead. Get available speakers for an agent',
      tags: ['agents'],
      parameters: [
        {
          name: 'agentId',
          in: 'path',
          required: true,
          schema: { type: 'string' },
        },
      ],
      responses: {
        200: {
          description: 'List of available speakers',
          content: {
            'application/json': {
              schema: {
                type: 'array',
                items: {
                  type: 'object',
                  description: 'Speaker information depending on the voice provider',
                  properties: {
                    voiceId: { type: 'string' },
                  },
                  additionalProperties: true,
                },
              },
            },
          },
        },
        400: {
          description: 'Agent does not have voice capabilities',
        },
        404: {
          description: 'Agent not found',
        },
      },
    }),
    getSpeakersHandler,
  );

  router.get(
    '/:agentId/voice/speakers',
    describeRoute({
      description: 'Get available speakers for an agent',
      tags: ['agents'],
      parameters: [
        {
          name: 'agentId',
          in: 'path',
          required: true,
          schema: { type: 'string' },
        },
      ],
      responses: {
        200: {
          description: 'List of available speakers',
          content: {
            'application/json': {
              schema: {
                type: 'array',
                items: {
                  type: 'object',
                  description: 'Speaker information depending on the voice provider',
                  properties: {
                    voiceId: { type: 'string' },
                  },
                  additionalProperties: true,
                },
              },
            },
          },
        },
        400: {
          description: 'Agent does not have voice capabilities',
        },
        404: {
          description: 'Agent not found',
        },
      },
    }),
    getSpeakersHandler,
  );

  router.post(
    '/:agentId/speak',
    bodyLimit(bodyLimitOptions),
    async (c, next) => {
      c.header('Deprecation', 'true');
      c.header('Warning', '299 - "This endpoint is deprecated, use /api/agents/:agentId/voice/speak instead"');
      c.header('Link', '</api/agents/:agentId/voice/speak>; rel="successor-version"');
      return next();
    },
    describeRoute({
      description:
        "[DEPRECATED] Use /api/agents/:agentId/voice/speak instead. Convert text to speech using the agent's voice provider",
      tags: ['agents'],
      parameters: [
        {
          name: 'agentId',
          in: 'path',
          required: true,
          schema: { type: 'string' },
        },
      ],
      requestBody: {
        required: true,
        content: {
          'application/json': {
            schema: {
              type: 'object',
              properties: {
                text: {
                  type: 'string',
                  description: 'Text to convert to speech',
                },
                options: {
                  type: 'object',
                  description: 'Provider-specific options for speech generation',
                  properties: {
                    speaker: {
                      type: 'string',
                      description: 'Speaker ID to use for speech generation',
                    },
                  },
                  additionalProperties: true,
                },
              },
              required: ['text'],
            },
          },
        },
      },
      responses: {
        200: {
          description: 'Audio stream',
          content: {
            'audio/mpeg': {
              schema: {
                format: 'binary',
                description: 'Audio stream containing the generated speech',
              },
            },
            'audio/*': {
              schema: {
                format: 'binary',
                description: 'Audio stream depending on the provider',
              },
            },
          },
        },
        400: {
          description: 'Agent does not have voice capabilities or invalid request',
        },
        404: {
          description: 'Agent not found',
        },
      },
    }),
    speakHandler,
  );

  router.post(
    '/:agentId/voice/speak',
    bodyLimit(bodyLimitOptions),
    describeRoute({
      description: "Convert text to speech using the agent's voice provider",
      tags: ['agents'],
      parameters: [
        {
          name: 'agentId',
          in: 'path',
          required: true,
          schema: { type: 'string' },
        },
      ],
      requestBody: {
        required: true,
        content: {
          'application/json': {
            schema: {
              type: 'object',
              properties: {
                input: {
                  type: 'string',
                  description: 'Text to convert to speech',
                },
                options: {
                  type: 'object',
                  description: 'Provider-specific options for speech generation',
                  properties: {
                    speaker: {
                      type: 'string',
                      description: 'Speaker ID to use for speech generation',
                    },
                    options: {
                      type: 'object',
                      description: 'Provider-specific options for speech generation',
                      additionalProperties: true,
                    },
                  },
                  additionalProperties: true,
                },
              },
              required: ['text'],
            },
          },
        },
      },
      responses: {
        200: {
          description: 'Audio stream',
          content: {
            'audio/mpeg': {
              schema: {
                format: 'binary',
                description: 'Audio stream containing the generated speech',
              },
            },
            'audio/*': {
              schema: {
                format: 'binary',
                description: 'Audio stream depending on the provider',
              },
            },
          },
        },
        400: {
          description: 'Agent does not have voice capabilities or invalid request',
        },
        404: {
          description: 'Agent not found',
        },
      },
    }),
    speakHandler,
  );

  router.get(
    '/:agentId/voice/listener',
    describeRoute({
      description: 'Get available listener for an agent',
      tags: ['agents'],
      parameters: [
        {
          name: 'agentId',
          in: 'path',
          required: true,
          schema: { type: 'string' },
        },
      ],
      responses: {
        200: {
          description: 'Checks if listener is available for the agent',
          content: {
            'application/json': {
              schema: {
                type: 'object',
                description: 'Listener information depending on the voice provider',
                properties: {
                  enabled: { type: 'boolean' },
                },
                additionalProperties: true,
              },
            },
          },
        },
        400: {
          description: 'Agent does not have voice capabilities',
        },
        404: {
          description: 'Agent not found',
        },
      },
    }),
    getListenerHandler,
  );

  router.post(
    '/:agentId/listen',
    bodyLimit({
      ...bodyLimitOptions,
      maxSize: 10 * 1024 * 1024, // 10 MB for audio files
    }),
    async (c, next) => {
      c.header('Deprecation', 'true');
      c.header('Warning', '299 - "This endpoint is deprecated, use /api/agents/:agentId/voice/listen instead"');
      c.header('Link', '</api/agents/:agentId/voice/listen>; rel="successor-version"');
      return next();
    },
    describeRoute({
      description:
        "[DEPRECATED] Use /api/agents/:agentId/voice/listen instead. Convert speech to text using the agent's voice provider. Additional provider-specific options can be passed as query parameters.",
      tags: ['agents'],
      parameters: [
        {
          name: 'agentId',
          in: 'path',
          required: true,
          schema: { type: 'string' },
        },
      ],
      requestBody: {
        required: true,
        content: {
          'audio/mpeg': {
            schema: {
              format: 'binary',
              description:
                'Audio data stream to transcribe (supports various formats depending on provider like mp3, wav, webm, flac)',
            },
          },
        },
      },
      responses: {
        200: {
          description: 'Transcription result',
          content: {
            'application/json': {
              schema: {
                type: 'object',
                properties: {
                  text: {
                    type: 'string',
                    description: 'Transcribed text',
                  },
                },
              },
            },
          },
        },
        400: {
          description: 'Agent does not have voice capabilities or invalid request',
        },
        404: {
          description: 'Agent not found',
        },
      },
    }),
    listenHandler,
  );

  router.post(
    '/:agentId/voice/listen',
    bodyLimit({
      ...bodyLimitOptions,
      maxSize: 10 * 1024 * 1024, // 10 MB for audio files
    }),
    describeRoute({
      description:
        "Convert speech to text using the agent's voice provider. Additional provider-specific options can be passed as query parameters.",
      tags: ['agents'],
      parameters: [
        {
          name: 'agentId',
          in: 'path',
          required: true,
          schema: { type: 'string' },
        },
      ],
      requestBody: {
        required: true,
        content: {
          'multipart/form-data': {
            schema: {
              type: 'object',
              required: ['audio'],
              properties: {
                audio: {
                  type: 'string',
                  format: 'binary',
                  description:
                    'Audio data stream to transcribe (supports various formats depending on provider like mp3, wav, webm, flac)',
                },
                options: {
                  type: 'object',
                  description: 'Provider-specific options for speech-to-text',
                  additionalProperties: true,
                },
              },
            },
          },
        },
      },
      responses: {
        200: {
          description: 'Transcription result',
          content: {
            'application/json': {
              schema: {
                type: 'object',
                properties: {
                  text: {
                    type: 'string',
                    description: 'Transcribed text',
                  },
                },
              },
            },
          },
        },
        400: {
          description: 'Agent does not have voice capabilities or invalid request',
        },
        404: {
          description: 'Agent not found',
        },
      },
    }),
    listenHandler,
  );

  router.get(
    '/:agentId/tools/:toolId',
    describeRoute({
      description: 'Get agent tool by ID',
      tags: ['agents'],
      parameters: [
        {
          name: 'agentId',
          in: 'path',
          required: true,
          schema: { type: 'string' },
        },
        {
          name: 'toolId',
          in: 'path',
          required: true,
          schema: { type: 'string' },
        },
      ],
      responses: {
        200: {
          description: 'Tool details',
        },
        404: {
          description: 'Tool or agent not found',
        },
      },
    }),
    getAgentToolHandler,
  );

  router.post(
    '/:agentId/tools/:toolId/execute',
    bodyLimit(bodyLimitOptions),
    describeRoute({
      description: 'Execute a tool through an agent',
      tags: ['agents'],
      parameters: [
        {
          name: 'agentId',
          in: 'path',
          required: true,
          schema: { type: 'string' },
        },
        {
          name: 'toolId',
          in: 'path',
          required: true,
          schema: { type: 'string' },
        },
      ],
      requestBody: {
        required: true,
        content: {
          'application/json': {
            schema: {
              type: 'object',
              properties: {
                data: { type: 'object' },
                runtimeContext: { type: 'object' },
              },
              required: ['data'],
            },
          },
        },
      },
      responses: {
        200: {
          description: 'Tool execution result',
        },
        404: {
          description: 'Tool or agent not found',
        },
      },
    }),
    executeAgentToolHandler,
  );

  return router;
}

export function agentsRouterDev(bodyLimitOptions: BodyLimitOptions) {
  const router = new Hono();

  router.post(
    '/:agentId/instructions',
    bodyLimit(bodyLimitOptions),
    describeRoute({
      description: "Update an agent's instructions",
      tags: ['agents'],
      parameters: [
        {
          name: 'agentId',
          in: 'path',
          required: true,
          schema: { type: 'string' },
        },
      ],
      requestBody: {
        required: true,
        content: {
          'application/json': {
            schema: {
              type: 'object',
              properties: {
                instructions: {
                  type: 'string',
                  description: 'New instructions for the agent',
                },
              },
              required: ['instructions'],
            },
          },
        },
      },
      responses: {
        200: {
          description: 'Instructions updated successfully',
        },
        403: {
          description: 'Not allowed in non-playground environment',
        },
        404: {
          description: 'Agent not found',
        },
      },
    }),
    setAgentInstructionsHandler,
  );

  router.post(
    '/:agentId/instructions/enhance',
    bodyLimit(bodyLimitOptions),
    describeRoute({
      description: 'Generate an improved system prompt from instructions',
      tags: ['agents'],
      parameters: [
        {
          name: 'agentId',
          in: 'path',
          required: true,
          schema: { type: 'string' },
          description: 'ID of the agent whose model will be used for prompt generation',
        },
      ],
      requestBody: {
        required: true,
        content: {
          'application/json': {
            schema: {
              type: 'object',
              properties: {
                instructions: {
                  type: 'string',
                  description: 'Instructions to generate a system prompt from',
                },
                comment: {
                  type: 'string',
                  description: 'Optional comment for the enhanced prompt',
                },
              },
              required: ['instructions'],
            },
          },
        },
      },
      responses: {
        200: {
          description: 'Generated system prompt and analysis',
          content: {
            'application/json': {
              schema: {
                type: 'object',
                properties: {
                  explanation: {
                    type: 'string',
                    description: 'Detailed analysis of the instructions',
                  },
                  new_prompt: {
                    type: 'string',
                    description: 'The enhanced system prompt',
                  },
                },
              },
            },
          },
        },
        400: {
          description: 'Missing or invalid request parameters',
        },
        404: {
          description: 'Agent not found',
        },
        500: {
          description: 'Internal server error or model response parsing error',
        },
      },
    }),
    generateSystemPromptHandler,
  );

  return router;
}<|MERGE_RESOLUTION|>--- conflicted
+++ resolved
@@ -20,13 +20,10 @@
   streamVNextUIMessageHandler,
   streamGenerateLegacyHandler,
   generateLegacyHandler,
-<<<<<<< HEAD
   reorderAgentModelListHandler,
   updateAgentModelInModelListHandler,
-=======
   streamNetworkHandler,
   sharedBodyOptions,
->>>>>>> 2722efdf
 } from './handlers';
 import { getListenerHandler, getSpeakersHandler, speakHandler, listenHandler } from './voice';
 

--- conflicted
+++ resolved
@@ -46,11 +46,7 @@
       // Other @opentelemetry spans are noisy and we do not display them.
       // At the storage layer, we remove the HTTP instrumentation spans entirely.
       // And promote their direct children to root spans.
-<<<<<<< HEAD
-      return !(span.instrumentationScope?.name?.startsWith('@opentelemetry') && 
-=======
       return !(span.instrumentationScope?.name?.startsWith('@opentelemetry') &&
->>>>>>> 25c15737
       span.instrumentationScope?.name !== '@opentelemetry/instrumentation-http') &&
        !telemetryTraceIds.has(span.spanContext().traceId)
     });

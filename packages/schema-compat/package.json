--- conflicted
+++ resolved
@@ -45,21 +45,12 @@
   "devDependencies": {
     "@internal/lint": "workspace:*",
     "@types/json-schema": "^7.0.15",
-<<<<<<< HEAD
-    "@types/node": "^20.17.57",
     "ai": "5.0.0-alpha.11",
     "eslint": "^9.28.0",
     "tsup": "^8.5.0",
-    "typescript": "^5.8.2",
-    "vitest": "^3.2.2",
-=======
     "@types/node": "^20.19.0",
-    "ai": "4.3.16",
-    "eslint": "^9.28.0",
-    "tsup": "^8.5.0",
     "typescript": "^5.8.3",
     "vitest": "^3.2.3",
->>>>>>> 5bae1de8
     "zod": "^3.25.57"
   }
 }
--- conflicted
+++ resolved
@@ -77,12 +77,8 @@
     "@types/react-syntax-highlighter": "^15.5.13",
     "@uiw/codemirror-theme-dracula": "^4.23.14",
     "@uiw/react-codemirror": "^4.23.14",
-<<<<<<< HEAD
-    "@xyflow/react": "^12.8.1",
+    "@xyflow/react": "^12.8.2",
     "ai": "latest",
-=======
-    "@xyflow/react": "^12.8.2",
->>>>>>> 04ba0c21
     "cmdk": "^1.1.1",
     "date-fns": "^4.1.0",
     "json-schema-to-zod": "^2.6.1",

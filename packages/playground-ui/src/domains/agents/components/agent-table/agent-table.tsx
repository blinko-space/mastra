import { GetAgentResponse } from '@mastra/client-js';
import { Button } from '@/ds/components/Button';
import { EmptyState } from '@/ds/components/EmptyState';
import { Cell, Row, Table, Tbody, Th, Thead } from '@/ds/components/Table';
import { AgentCoinIcon } from '@/ds/icons/AgentCoinIcon';
import { AgentIcon } from '@/ds/icons/AgentIcon';
import { Icon } from '@/ds/icons/Icon';
import { ColumnDef, flexRender, getCoreRowModel, useReactTable } from '@tanstack/react-table';
import React, { useMemo } from 'react';

import { ScrollableContainer } from '@/components/scrollable-container';
import { Skeleton } from '@/components/ui/skeleton';
import { columns } from './columns';
import { AgentTableData } from './types';
import { useLinkComponent } from '@/lib/framework';

export interface AgentsTableProps {
  agents: Record<string, GetAgentResponse>;
  isLoading: boolean;
  computeLink: (agentId: string) => string;
}

export function AgentsTable({ agents, isLoading, computeLink }: AgentsTableProps) {
  const { navigate } = useLinkComponent();
  const projectData: AgentTableData[] = useMemo(
    () =>
      Object.keys(agents).map(key => {
        const agent = agents[key];

<<<<<<< HEAD
    return {
      id: key,
      name: agent.name,
      instructions: agent.instructions,
      provider: agent.provider,
      branch: undefined,
      executedAt: undefined,
      repoUrl: undefined,
      tools: agent.tools,
      modelId: agent.modelId,
      link: `/agents/${key}`,
    };
  });
=======
        return {
          id: key,
          name: agent.name,
          instructions: agent.instructions,
          provider: agent.provider,
          branch: undefined,
          executedAt: undefined,
          repoUrl: undefined,
          tools: agent.tools,
          modelId: agent.modelId,
          link: computeLink(key),
        };
      }),
    [agents],
  );
>>>>>>> 8ee24691

  const table = useReactTable({
    data: projectData,
    columns: columns as ColumnDef<AgentTableData>[],
    getCoreRowModel: getCoreRowModel(),
  });

  if (isLoading) return <AgentsTableSkeleton />;

  const ths = table.getHeaderGroups()[0];
  const rows = table.getRowModel().rows.concat();

  if (rows.length === 0) {
    return <EmptyAgentsTable />;
  }

  return (
    <ScrollableContainer>
      <Table>
        <Thead className="sticky top-0">
          {ths.headers.map(header => (
            <Th key={header.id} style={{ width: header.index === 0 ? 'auto' : header.column.getSize() }}>
              {flexRender(header.column.columnDef.header, header.getContext())}
            </Th>
          ))}
        </Thead>
        <Tbody>
          {rows.map(row => (
            <Row key={row.id} onClick={() => navigate(row.original.link)}>
              {row.getVisibleCells().map(cell => (
                <React.Fragment key={cell.id}>
                  {flexRender(cell.column.columnDef.cell, cell.getContext())}
                </React.Fragment>
              ))}
            </Row>
          ))}
        </Tbody>
      </Table>
    </ScrollableContainer>
  );
}

export const AgentsTableSkeleton = () => (
  <Table>
    <Thead>
      <Th>Name</Th>
      <Th width={160}>Model</Th>
      <Th width={160}>Tools</Th>
    </Thead>
    <Tbody>
      {Array.from({ length: 3 }).map((_, index) => (
        <Row key={index}>
          <Cell>
            <Skeleton className="h-4 w-1/2" />
          </Cell>
          <Cell width={160}>
            <Skeleton className="h-4 w-1/2" />
          </Cell>
          <Cell width={160}>
            <Skeleton className="h-4 w-1/2" />
          </Cell>
        </Row>
      ))}
    </Tbody>
  </Table>
);

export const EmptyAgentsTable = () => (
  <div className="flex h-full items-center justify-center">
    <EmptyState
      iconSlot={<AgentCoinIcon />}
      titleSlot="Configure Agents"
      descriptionSlot="Mastra agents are not configured yet. You can find more information in the documentation."
      actionSlot={
        <Button
          size="lg"
          className="w-full"
          variant="light"
          as="a"
          href="https://mastra.ai/en/docs/agents/overview"
          target="_blank"
        >
          <Icon>
            <AgentIcon />
          </Icon>
          Docs
        </Button>
      }
    />
  </div>
);<|MERGE_RESOLUTION|>--- conflicted
+++ resolved
@@ -27,21 +27,6 @@
       Object.keys(agents).map(key => {
         const agent = agents[key];
 
-<<<<<<< HEAD
-    return {
-      id: key,
-      name: agent.name,
-      instructions: agent.instructions,
-      provider: agent.provider,
-      branch: undefined,
-      executedAt: undefined,
-      repoUrl: undefined,
-      tools: agent.tools,
-      modelId: agent.modelId,
-      link: `/agents/${key}`,
-    };
-  });
-=======
         return {
           id: key,
           name: agent.name,
@@ -57,7 +42,6 @@
       }),
     [agents],
   );
->>>>>>> 8ee24691
 
   const table = useReactTable({
     data: projectData,

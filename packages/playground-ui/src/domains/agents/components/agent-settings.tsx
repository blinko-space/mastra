import { Slider } from '@/components/ui/slider';

import { Label } from '@/components/ui/label';

import { RefreshCw } from 'lucide-react';

import { RadioGroup, RadioGroupItem } from '@/components/ui/radio-group';

import { Entry } from '@/components/ui/entry';
import { useAgentSettings } from '../context/agent-context';
import { Button } from '@/ds/components/Button/Button';
import { Icon } from '@/ds/icons/Icon';
import { Txt } from '@/ds/components/Txt/Txt';

import { AgentAdvancedSettings } from './agent-advanced-settings';

export const AgentSettings = ({ modelVersion }: { modelVersion: string }) => {
  const { settings, setSettings, resetAll } = useAgentSettings();

  let radioValue;

  if (modelVersion === 'v2') {
<<<<<<< HEAD
    radioValue = settings?.modelSettings?.chatWithGenerateVNext ? 'generate-vnext' : 'stream-vnext';
  } else {
    radioValue = settings?.modelSettings?.chatWithGenerate ? 'generate' : 'stream';
  }

=======
    radioValue = settings?.modelSettings?.chatWithGenerateVNext ? 'generateVNext' : 'streamVNext';
  } else {
    radioValue = settings?.modelSettings?.chatWithGenerate ? 'generate' : 'stream';
  }
>>>>>>> 1d595154
  return (
    <div className="px-5 text-xs py-2 pb-4">
      <section className="space-y-7">
        <Entry label="Chat Method">
          <RadioGroup
            orientation="horizontal"
            value={radioValue}
            onValueChange={(value: string) =>
              setSettings({
                ...settings,
                modelSettings: {
                  ...settings?.modelSettings,
                  chatWithGenerate: value === 'generate',
<<<<<<< HEAD
                  chatWithGenerateVNext: value === 'generate-vnext',
                  chatWithStreamVNext: value === 'stream-vnext',
=======
                  chatWithGenerateVNext: value === 'generateVNext',
                  chatWithStreamVNext: value === 'streamVNext',
>>>>>>> 1d595154
                },
              })
            }
            className="flex flex-row gap-4"
          >
            {modelVersion !== 'v2' && (
              <div className="flex items-center gap-2">
                <RadioGroupItem value="generate" id="generate" className="text-icon6" />
                <Label className="text-icon6 text-ui-md" htmlFor="generate">
                  Generate
                </Label>
              </div>
            )}
            {modelVersion === 'v2' && (
              <div className="flex items-center gap-2">
<<<<<<< HEAD
                <RadioGroupItem value="generate-vnext" id="generate-vnext" className="text-icon6" />
                <Label className="text-icon6 text-ui-md" htmlFor="generate-vnext">
=======
                <RadioGroupItem value="generateVNext" id="generateVNext" className="text-icon6" />
                <Label className="text-icon6 text-ui-md" htmlFor="generateVNext">
>>>>>>> 1d595154
                  Generate vNext
                </Label>
              </div>
            )}
            {modelVersion !== 'v2' && (
              <div className="flex items-center gap-2">
                <RadioGroupItem value="stream" id="stream" className="text-icon6" />
                <Label className="text-icon6 text-ui-md" htmlFor="stream">
                  Stream
                </Label>
              </div>
            )}
            {modelVersion === 'v2' && (
              <div className="flex items-center gap-2">
<<<<<<< HEAD
                <RadioGroupItem value="stream-vnext" id="stream-vnext" className="text-icon6" />
                <Label className="text-icon6 text-ui-md" htmlFor="stream-vnext">
=======
                <RadioGroupItem value="streamVNext" id="streamVNext" className="text-icon6" />
                <Label className="text-icon6 text-ui-md" htmlFor="streamVNext">
>>>>>>> 1d595154
                  Stream vNext
                </Label>
              </div>
            )}
          </RadioGroup>
        </Entry>

        <div className="grid grid-cols-2 gap-8">
          <Entry label="Temperature">
            <div className="flex flex-row justify-between items-center gap-2">
              <Slider
                value={[settings?.modelSettings?.temperature ?? -0.1]}
                max={1}
                min={-0.1}
                step={0.1}
                onValueChange={value =>
                  setSettings({
                    ...settings,
                    modelSettings: { ...settings?.modelSettings, temperature: value[0] < 0 ? undefined : value[0] },
                  })
                }
              />
              <Txt as="p" variant="ui-sm" className="text-icon3">
                {settings?.modelSettings?.temperature ?? 'n/a'}
              </Txt>
            </div>
          </Entry>

          <Entry label="Top P">
            <div className="flex flex-row justify-between items-center gap-2">
              <Slider
                onValueChange={value =>
                  setSettings({
                    ...settings,
                    modelSettings: { ...settings?.modelSettings, topP: value[0] < 0 ? undefined : value[0] },
                  })
                }
                value={[settings?.modelSettings?.topP ?? -0.1]}
                max={1}
                min={-0.1}
                step={0.1}
              />

              <Txt as="p" variant="ui-sm" className="text-icon3">
                {settings?.modelSettings?.topP ?? 'n/a'}
              </Txt>
            </div>
          </Entry>
        </div>
      </section>

      <section className="py-7">
        <AgentAdvancedSettings />
      </section>

      <Button onClick={() => resetAll()} variant="light" className="w-full" size="lg">
        <Icon>
          <RefreshCw />
        </Icon>
        Reset
      </Button>
    </div>
  );
};<|MERGE_RESOLUTION|>--- conflicted
+++ resolved
@@ -20,18 +20,10 @@
   let radioValue;
 
   if (modelVersion === 'v2') {
-<<<<<<< HEAD
-    radioValue = settings?.modelSettings?.chatWithGenerateVNext ? 'generate-vnext' : 'stream-vnext';
-  } else {
-    radioValue = settings?.modelSettings?.chatWithGenerate ? 'generate' : 'stream';
-  }
-
-=======
     radioValue = settings?.modelSettings?.chatWithGenerateVNext ? 'generateVNext' : 'streamVNext';
   } else {
     radioValue = settings?.modelSettings?.chatWithGenerate ? 'generate' : 'stream';
   }
->>>>>>> 1d595154
   return (
     <div className="px-5 text-xs py-2 pb-4">
       <section className="space-y-7">
@@ -45,13 +37,8 @@
                 modelSettings: {
                   ...settings?.modelSettings,
                   chatWithGenerate: value === 'generate',
-<<<<<<< HEAD
-                  chatWithGenerateVNext: value === 'generate-vnext',
-                  chatWithStreamVNext: value === 'stream-vnext',
-=======
                   chatWithGenerateVNext: value === 'generateVNext',
                   chatWithStreamVNext: value === 'streamVNext',
->>>>>>> 1d595154
                 },
               })
             }
@@ -67,13 +54,8 @@
             )}
             {modelVersion === 'v2' && (
               <div className="flex items-center gap-2">
-<<<<<<< HEAD
-                <RadioGroupItem value="generate-vnext" id="generate-vnext" className="text-icon6" />
-                <Label className="text-icon6 text-ui-md" htmlFor="generate-vnext">
-=======
                 <RadioGroupItem value="generateVNext" id="generateVNext" className="text-icon6" />
                 <Label className="text-icon6 text-ui-md" htmlFor="generateVNext">
->>>>>>> 1d595154
                   Generate vNext
                 </Label>
               </div>
@@ -88,13 +70,8 @@
             )}
             {modelVersion === 'v2' && (
               <div className="flex items-center gap-2">
-<<<<<<< HEAD
-                <RadioGroupItem value="stream-vnext" id="stream-vnext" className="text-icon6" />
-                <Label className="text-icon6 text-ui-md" htmlFor="stream-vnext">
-=======
                 <RadioGroupItem value="streamVNext" id="streamVNext" className="text-icon6" />
                 <Label className="text-icon6 text-ui-md" htmlFor="streamVNext">
->>>>>>> 1d595154
                   Stream vNext
                 </Label>
               </div>

--- conflicted
+++ resolved
@@ -31,13 +31,10 @@
   onNext?: () => void;
   onPrevious?: () => void;
   isLoadingSpans?: boolean;
-<<<<<<< HEAD
   computeAgentsLink?: () => string;
   computeWorkflowsLink?: () => string;
   onScorerTriggered: (scorerName: string, traceId: string, spanId?: string) => void;
   initialSpanId?: string;
-=======
->>>>>>> 42a5771e
 };
 
 export function TraceDialog({
@@ -49,13 +46,10 @@
   onNext,
   onPrevious,
   isLoadingSpans,
-<<<<<<< HEAD
   computeAgentsLink,
   computeWorkflowsLink,
   onScorerTriggered,
   initialSpanId,
-=======
->>>>>>> 42a5771e
 }: TraceDialogProps) {
   const { Link } = useLinkComponent();
   const [dialogIsOpen, setDialogIsOpen] = useState<boolean>(Boolean(initialSpanId));

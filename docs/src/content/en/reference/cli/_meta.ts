--- conflicted
+++ resolved
@@ -3,11 +3,8 @@
   dev: "mastra dev",
   build: "mastra build",
   lint: "mastra lint",
-<<<<<<< HEAD
   update: "mastra update",
-=======
   "mcp-docs-server": "mcp-docs-server",
->>>>>>> c2b980bf
 };
 
 export default meta;
--- conflicted
+++ resolved
@@ -13,11 +13,7 @@
   A2A,
   MCPTool,
   LegacyWorkflow,
-<<<<<<< HEAD
-  Templates,
-=======
   AgentBuilder,
->>>>>>> 19f54a3e
   Observability,
 } from './resources';
 import { NetworkMemoryThread } from './resources/network-memory-thread';

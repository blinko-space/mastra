--- conflicted
+++ resolved
@@ -5,2372 +5,6 @@
 
 vi.setConfig({ testTimeout: 60_000, hookTimeout: 60_000 });
 
-<<<<<<< HEAD
-describe('PostgresStore', () => {
-  let store: PostgresStore;
-
-  beforeAll(async () => {
-    store = new PostgresStore(TEST_CONFIG);
-    await store.init();
-  });
-
-  describe('Public Fields Access', () => {
-    let testDB: PostgresStore;
-    beforeAll(async () => {
-      testDB = new PostgresStore(TEST_CONFIG);
-    });
-    afterAll(async () => {
-      try {
-        await testDB.close();
-      } catch {}
-      store = new PostgresStore(TEST_CONFIG);
-      await store.init();
-    });
-
-    it('should expose db field as public', () => {
-      expect(testDB.db).toBeDefined();
-      expect(typeof testDB.db).toBe('object');
-      expect(testDB.db.query).toBeDefined();
-      expect(typeof testDB.db.query).toBe('function');
-    });
-
-    it('should expose pgp field as public', () => {
-      expect(testDB.pgp).toBeDefined();
-      expect(typeof testDB.pgp).toBe('function');
-      expect(testDB.pgp.end).toBeDefined();
-      expect(typeof testDB.pgp.end).toBe('function');
-    });
-
-    it('should allow direct database queries via public db field', async () => {
-      const result = await testDB.db.one('SELECT 1 as test');
-      expect(result.test).toBe(1);
-    });
-
-    it('should allow access to pgp utilities via public pgp field', () => {
-      const helpers = testDB.pgp.helpers;
-      expect(helpers).toBeDefined();
-      expect(helpers.insert).toBeDefined();
-      expect(helpers.update).toBeDefined();
-    });
-
-    it('should maintain connection state through public db field', async () => {
-      // Test multiple queries to ensure connection state
-      const result1 = await testDB.db.one('SELECT NOW() as timestamp1');
-      const result2 = await testDB.db.one('SELECT NOW() as timestamp2');
-
-      expect(result1.timestamp1).toBeDefined();
-      expect(result2.timestamp2).toBeDefined();
-      expect(new Date(result2.timestamp2).getTime()).toBeGreaterThanOrEqual(new Date(result1.timestamp1).getTime());
-    });
-
-    it('should throw error when pool is used after disconnect', async () => {
-      await testDB.close();
-      expect(testDB.db.connect()).rejects.toThrow();
-    });
-  });
-
-  beforeEach(async () => {
-    // Only clear tables if store is initialized
-    try {
-      // Clear tables before each test
-      await store.clearTable({ tableName: TABLE_WORKFLOW_SNAPSHOT });
-      await store.clearTable({ tableName: TABLE_MESSAGES });
-      await store.clearTable({ tableName: TABLE_THREADS });
-      await store.clearTable({ tableName: TABLE_EVALS });
-      await store.clearTable({ tableName: TABLE_TRACES });
-    } catch (error) {
-      // Ignore errors during table clearing
-      console.warn('Error clearing tables:', error);
-    }
-  });
-
-  // --- Validation tests ---
-  describe('Validation', () => {
-    const validConfig = TEST_CONFIG;
-    it('throws if connectionString is empty', () => {
-      expect(() => new PostgresStore({ connectionString: '' })).toThrow(
-        /connectionString must be provided and cannot be empty/,
-      );
-    });
-    it('throws if host is missing or empty', () => {
-      expect(() => new PostgresStore({ ...validConfig, host: '' })).toThrow(
-        /host must be provided and cannot be empty/,
-      );
-      const { host, ...rest } = validConfig;
-      expect(() => new PostgresStore(rest as any)).toThrow(/host must be provided and cannot be empty/);
-    });
-    it('throws if user is missing or empty', () => {
-      expect(() => new PostgresStore({ ...validConfig, user: '' })).toThrow(
-        /user must be provided and cannot be empty/,
-      );
-      const { user, ...rest } = validConfig;
-      expect(() => new PostgresStore(rest as any)).toThrow(/user must be provided and cannot be empty/);
-    });
-    it('throws if database is missing or empty', () => {
-      expect(() => new PostgresStore({ ...validConfig, database: '' })).toThrow(
-        /database must be provided and cannot be empty/,
-      );
-      const { database, ...rest } = validConfig;
-      expect(() => new PostgresStore(rest as any)).toThrow(/database must be provided and cannot be empty/);
-    });
-    it('throws if password is missing or empty', () => {
-      expect(() => new PostgresStore({ ...validConfig, password: '' })).toThrow(
-        /password must be provided and cannot be empty/,
-      );
-      const { password, ...rest } = validConfig;
-      expect(() => new PostgresStore(rest as any)).toThrow(/password must be provided and cannot be empty/);
-    });
-    it('does not throw on valid config (host-based)', () => {
-      expect(() => new PostgresStore(validConfig)).not.toThrow();
-    });
-    it('does not throw on non-empty connection string', () => {
-      expect(() => new PostgresStore({ connectionString })).not.toThrow();
-    });
-  });
-
-  describe('Thread Operations', () => {
-    it('should create and retrieve a thread', async () => {
-      const thread = createSampleThread();
-
-      // Save thread
-      const savedThread = await store.saveThread({ thread });
-      expect(savedThread).toEqual(thread);
-
-      // Retrieve thread
-      const retrievedThread = await store.getThreadById({ threadId: thread.id });
-      expect(retrievedThread?.title).toEqual(thread.title);
-    });
-
-    it('should return null for non-existent thread', async () => {
-      const result = await store.getThreadById({ threadId: 'non-existent' });
-      expect(result).toBeNull();
-    });
-
-    it('should get threads by resource ID', async () => {
-      const thread1 = createSampleThread();
-      const thread2 = { ...createSampleThread(), resourceId: thread1.resourceId };
-
-      await store.saveThread({ thread: thread1 });
-      await store.saveThread({ thread: thread2 });
-
-      const threads = await store.getThreadsByResourceId({ resourceId: thread1.resourceId });
-      expect(threads).toHaveLength(2);
-      expect(threads.map(t => t.id)).toEqual(expect.arrayContaining([thread1.id, thread2.id]));
-    });
-
-    it('should update thread title and metadata', async () => {
-      const thread = createSampleThread();
-      await store.saveThread({ thread });
-
-      const newMetadata = { newKey: 'newValue' };
-      const updatedThread = await store.updateThread({
-        id: thread.id,
-        title: 'Updated Title',
-        metadata: newMetadata,
-      });
-
-      expect(updatedThread.title).toBe('Updated Title');
-      expect(updatedThread.metadata).toEqual({
-        ...thread.metadata,
-        ...newMetadata,
-      });
-
-      // Verify persistence
-      const retrievedThread = await store.getThreadById({ threadId: thread.id });
-      expect(retrievedThread).toEqual(updatedThread);
-    });
-
-    it('should delete thread and its messages', async () => {
-      const thread = createSampleThread();
-      await store.saveThread({ thread });
-
-      // Add some messages
-      const messages = [createSampleMessageV1({ threadId: thread.id }), createSampleMessageV1({ threadId: thread.id })];
-      await store.saveMessages({ messages });
-
-      await store.deleteThread({ threadId: thread.id });
-
-      const retrievedThread = await store.getThreadById({ threadId: thread.id });
-      expect(retrievedThread).toBeNull();
-
-      // Verify messages were also deleted
-      const retrievedMessages = await store.getMessages({ threadId: thread.id });
-      expect(retrievedMessages).toHaveLength(0);
-    });
-
-    it('should update thread updatedAt when a message is saved to it', async () => {
-      const thread = createSampleThread();
-      await store.saveThread({ thread });
-
-      // Get the initial thread to capture the original updatedAt
-      const initialThread = await store.getThreadById({ threadId: thread.id });
-      expect(initialThread).toBeDefined();
-      const originalUpdatedAt = initialThread!.updatedAt;
-
-      // Wait a small amount to ensure different timestamp
-      await new Promise(resolve => setTimeout(resolve, 10));
-
-      // Create and save a message to the thread
-      const message = createSampleMessageV1({ threadId: thread.id });
-      await store.saveMessages({ messages: [message] });
-
-      // Retrieve the thread again and check that updatedAt was updated
-      const updatedThread = await store.getThreadById({ threadId: thread.id });
-      expect(updatedThread).toBeDefined();
-      expect(updatedThread!.updatedAt.getTime()).toBeGreaterThan(originalUpdatedAt.getTime());
-    });
-  });
-
-  describe('Message Operations', () => {
-    it('should save and retrieve messages', async () => {
-      const thread = createSampleThread();
-      await store.saveThread({ thread });
-
-      const messages = [
-        createSampleMessageV1({ threadId: thread.id, resourceId: thread.resourceId }),
-        createSampleMessageV1({ threadId: thread.id, resourceId: thread.resourceId }),
-      ];
-
-      // Save messages
-      const savedMessages = await store.saveMessages({ messages });
-      expect(savedMessages).toEqual(messages);
-
-      // Retrieve messages
-      const retrievedMessages = await store.getMessages({ threadId: thread.id, format: 'v1' });
-      expect(retrievedMessages).toHaveLength(2);
-      expect(retrievedMessages).toEqual(expect.arrayContaining(messages));
-    });
-
-    it('should handle empty message array', async () => {
-      const result = await store.saveMessages({ messages: [] });
-      expect(result).toEqual([]);
-    });
-
-    it('should maintain message order', async () => {
-      const thread = createSampleThread();
-      await store.saveThread({ thread });
-
-      const messageContent = ['First', 'Second', 'Third'];
-
-      const messages = messageContent.map(content =>
-        createSampleMessageV2({ threadId: thread.id, content: { content, parts: [{ type: 'text', text: content }] } }),
-      );
-
-      await store.saveMessages({ messages, format: 'v2' });
-
-      const retrievedMessages = await store.getMessages({ threadId: thread.id, format: 'v2' });
-      expect(retrievedMessages).toHaveLength(3);
-
-      // Verify order is maintained
-      retrievedMessages.forEach((msg, idx) => {
-        expect((msg.content.parts[0] as any).text).toEqual(messageContent[idx]);
-      });
-    });
-
-    it('should rollback on error during message save', async () => {
-      const thread = createSampleThread();
-      await store.saveThread({ thread });
-
-      const messages = [
-        createSampleMessageV1({ threadId: thread.id }),
-        { ...createSampleMessageV1({ threadId: thread.id }), id: null } as any, // This will cause an error
-      ];
-
-      await expect(store.saveMessages({ messages })).rejects.toThrow();
-
-      // Verify no messages were saved
-      const savedMessages = await store.getMessages({ threadId: thread.id });
-      expect(savedMessages).toHaveLength(0);
-    });
-
-    it('should retrieve messages w/ next/prev messages by message id + resource id', async () => {
-      const thread = createSampleThread({ id: 'thread-one' });
-      await store.saveThread({ thread });
-
-      const thread2 = createSampleThread({ id: 'thread-two' });
-      await store.saveThread({ thread: thread2 });
-
-      const thread3 = createSampleThread({ id: 'thread-three' });
-      await store.saveThread({ thread: thread3 });
-
-      const now = new Date();
-      const messages: MastraMessageV2[] = [
-        createSampleMessageV2({
-          threadId: 'thread-one',
-          content: { content: 'First' },
-          resourceId: 'cross-thread-resource',
-          createdAt: new Date(now.getTime()),
-        }),
-        createSampleMessageV2({
-          threadId: 'thread-one',
-          content: { content: 'Second' },
-          resourceId: 'cross-thread-resource',
-          createdAt: new Date(now.getTime() + 1000),
-        }),
-        createSampleMessageV2({
-          threadId: 'thread-one',
-          content: { content: 'Third' },
-          resourceId: 'cross-thread-resource',
-          createdAt: new Date(now.getTime() + 2000),
-        }),
-
-        createSampleMessageV2({
-          threadId: 'thread-two',
-          content: { content: 'Fourth' },
-          resourceId: 'cross-thread-resource',
-          createdAt: new Date(now.getTime() + 3000),
-        }),
-        createSampleMessageV2({
-          threadId: 'thread-two',
-          content: { content: 'Fifth' },
-          resourceId: 'cross-thread-resource',
-          createdAt: new Date(now.getTime() + 4000),
-        }),
-        createSampleMessageV2({
-          threadId: 'thread-two',
-          content: { content: 'Sixth' },
-          resourceId: 'cross-thread-resource',
-          createdAt: new Date(now.getTime() + 5000),
-        }),
-
-        createSampleMessageV2({
-          threadId: 'thread-three',
-          content: { content: 'Seventh' },
-          resourceId: 'other-resource',
-          createdAt: new Date(now.getTime() + 6000),
-        }),
-        createSampleMessageV2({
-          threadId: 'thread-three',
-          content: { content: 'Eighth' },
-          resourceId: 'other-resource',
-          createdAt: new Date(now.getTime() + 7000),
-        }),
-      ];
-
-      await store.saveMessages({ messages: messages, format: 'v2' });
-
-      const retrievedMessages = await store.getMessages({ threadId: 'thread-one', format: 'v2' });
-      expect(retrievedMessages).toHaveLength(3);
-      expect(retrievedMessages.map((m: any) => m.content.parts[0].text)).toEqual(['First', 'Second', 'Third']);
-
-      const retrievedMessages2 = await store.getMessages({ threadId: 'thread-two', format: 'v2' });
-      expect(retrievedMessages2).toHaveLength(3);
-      expect(retrievedMessages2.map((m: any) => m.content.parts[0].text)).toEqual(['Fourth', 'Fifth', 'Sixth']);
-
-      const retrievedMessages3 = await store.getMessages({ threadId: 'thread-three', format: 'v2' });
-      expect(retrievedMessages3).toHaveLength(2);
-      expect(retrievedMessages3.map((m: any) => m.content.parts[0].text)).toEqual(['Seventh', 'Eighth']);
-
-      const crossThreadMessages: MastraMessageV2[] = await store.getMessages({
-        threadId: 'thread-doesnt-exist',
-        format: 'v2',
-        selectBy: {
-          last: 0,
-          include: [
-            {
-              id: messages[1].id,
-              threadId: 'thread-one',
-              withNextMessages: 2,
-              withPreviousMessages: 2,
-            },
-            {
-              id: messages[4].id,
-              threadId: 'thread-two',
-              withPreviousMessages: 2,
-              withNextMessages: 2,
-            },
-          ],
-        },
-      });
-
-      expect(crossThreadMessages).toHaveLength(6);
-      expect(crossThreadMessages.filter(m => m.threadId === `thread-one`)).toHaveLength(3);
-      expect(crossThreadMessages.filter(m => m.threadId === `thread-two`)).toHaveLength(3);
-
-      const crossThreadMessages2: MastraMessageV2[] = await store.getMessages({
-        threadId: 'thread-one',
-        format: 'v2',
-        selectBy: {
-          last: 0,
-          include: [
-            {
-              id: messages[4].id,
-              threadId: 'thread-two',
-              withPreviousMessages: 1,
-              withNextMessages: 1,
-            },
-          ],
-        },
-      });
-
-      expect(crossThreadMessages2).toHaveLength(3);
-      expect(crossThreadMessages2.filter(m => m.threadId === `thread-one`)).toHaveLength(0);
-      expect(crossThreadMessages2.filter(m => m.threadId === `thread-two`)).toHaveLength(3);
-
-      const crossThreadMessages3: MastraMessageV2[] = await store.getMessages({
-        threadId: 'thread-two',
-        format: 'v2',
-        selectBy: {
-          last: 0,
-          include: [
-            {
-              id: messages[1].id,
-              threadId: 'thread-one',
-              withNextMessages: 1,
-              withPreviousMessages: 1,
-            },
-          ],
-        },
-      });
-
-      expect(crossThreadMessages3).toHaveLength(3);
-      expect(crossThreadMessages3.filter(m => m.threadId === `thread-one`)).toHaveLength(3);
-      expect(crossThreadMessages3.filter(m => m.threadId === `thread-two`)).toHaveLength(0);
-    });
-
-    it('should return messages using both last and include (cross-thread, deduped)', async () => {
-      const thread = createSampleThread({ id: 'thread-one' });
-      await store.saveThread({ thread });
-
-      const thread2 = createSampleThread({ id: 'thread-two' });
-      await store.saveThread({ thread: thread2 });
-
-      const now = new Date();
-
-      // Setup: create messages in two threads
-      const messages = [
-        createSampleMessageV2({
-          threadId: 'thread-one',
-          content: { content: 'A' },
-          createdAt: new Date(now.getTime()),
-        }),
-        createSampleMessageV2({
-          threadId: 'thread-one',
-          content: { content: 'B' },
-          createdAt: new Date(now.getTime() + 1000),
-        }),
-        createSampleMessageV2({
-          threadId: 'thread-one',
-          content: { content: 'C' },
-          createdAt: new Date(now.getTime() + 2000),
-        }),
-        createSampleMessageV2({
-          threadId: 'thread-two',
-          content: { content: 'D' },
-          createdAt: new Date(now.getTime() + 3000),
-        }),
-        createSampleMessageV2({
-          threadId: 'thread-two',
-          content: { content: 'E' },
-          createdAt: new Date(now.getTime() + 4000),
-        }),
-        createSampleMessageV2({
-          threadId: 'thread-two',
-          content: { content: 'F' },
-          createdAt: new Date(now.getTime() + 5000),
-        }),
-      ];
-      await store.saveMessages({ messages, format: 'v2' });
-
-      // Use last: 2 and include a message from another thread with context
-      const result = await store.getMessages({
-        threadId: 'thread-one',
-        format: 'v2',
-        selectBy: {
-          last: 2,
-          include: [
-            {
-              id: messages[4].id, // 'E' from thread-bar
-              threadId: 'thread-two',
-              withPreviousMessages: 1,
-              withNextMessages: 1,
-            },
-          ],
-        },
-      });
-
-      // Should include last 2 from thread-one and 3 from thread-two (D, E, F)
-      expect(result.map(m => m.content.content).sort()).toEqual(['B', 'C', 'D', 'E', 'F']);
-      // Should include 2 from thread-one
-      expect(result.filter(m => m.threadId === 'thread-one').map(m => m.content.content)).toEqual(['B', 'C']);
-      // Should include 3 from thread-two
-      expect(result.filter(m => m.threadId === 'thread-two').map(m => m.content.content)).toEqual(['D', 'E', 'F']);
-    });
-  });
-
-  describe('updateMessages', () => {
-    let thread: StorageThreadType;
-
-    beforeEach(async () => {
-      const threadData = createSampleThread();
-      thread = await store.saveThread({ thread: threadData as StorageThreadType });
-    });
-
-    it('should update a single field of a message (e.g., role)', async () => {
-      const originalMessage = createSampleMessageV2({ threadId: thread.id, role: 'user', thread });
-      await store.saveMessages({ messages: [originalMessage], format: 'v2' });
-
-      const updatedMessages = await store.updateMessages({
-        messages: [{ id: originalMessage.id, role: 'assistant' }],
-      });
-
-      expect(updatedMessages).toHaveLength(1);
-      expect(updatedMessages[0].role).toBe('assistant');
-      expect(updatedMessages[0].content).toEqual(originalMessage.content); // Ensure content is unchanged
-    });
-
-    it('should update only the metadata within the content field, preserving other content', async () => {
-      const originalMessage = createSampleMessageV2({
-        threadId: thread.id,
-        content: { content: 'hello world', parts: [{ type: 'text', text: 'hello world' }] },
-        thread,
-      });
-      await store.saveMessages({ messages: [originalMessage], format: 'v2' });
-
-      const newMetadata = { someKey: 'someValue' };
-      await store.updateMessages({
-        messages: [{ id: originalMessage.id, content: { metadata: newMetadata } as any }],
-      });
-
-      const fromDb = await store.getMessages({ threadId: thread.id, format: 'v2' });
-      expect(fromDb[0].content.metadata).toEqual(newMetadata);
-      expect(fromDb[0].content.content).toBe('hello world');
-      expect(fromDb[0].content.parts).toEqual([{ type: 'text', text: 'hello world' }]);
-    });
-
-    it('should deep merge metadata, not overwrite it', async () => {
-      const originalMessage = createSampleMessageV2({
-        threadId: thread.id,
-        content: { metadata: { initial: true }, content: 'old content' },
-        thread,
-      });
-      await store.saveMessages({ messages: [originalMessage], format: 'v2' });
-
-      const newMetadata = { updated: true };
-      await store.updateMessages({
-        messages: [{ id: originalMessage.id, content: { metadata: newMetadata } as any }],
-      });
-
-      const fromDb = await store.getMessages({ threadId: thread.id, format: 'v2' });
-      expect(fromDb[0].content.metadata).toEqual({ initial: true, updated: true });
-    });
-
-    it('should update multiple messages at once', async () => {
-      const msg1 = createSampleMessageV2({ threadId: thread.id, role: 'user', thread });
-      const msg2 = createSampleMessageV2({ threadId: thread.id, content: { content: 'original' }, thread });
-      await store.saveMessages({ messages: [msg1, msg2], format: 'v2' });
-
-      await store.updateMessages({
-        messages: [
-          { id: msg1.id, role: 'assistant' },
-          { id: msg2.id, content: { content: 'updated' } as any },
-        ],
-      });
-
-      const fromDb = await store.getMessages({ threadId: thread.id, format: 'v2' });
-      const updatedMsg1 = fromDb.find(m => m.id === msg1.id)!;
-      const updatedMsg2 = fromDb.find(m => m.id === msg2.id)!;
-
-      expect(updatedMsg1.role).toBe('assistant');
-      expect(updatedMsg2.content.content).toBe('updated');
-    });
-
-    it('should update the parent thread updatedAt timestamp', async () => {
-      const originalMessage = createSampleMessageV2({ threadId: thread.id, thread });
-      await store.saveMessages({ messages: [originalMessage], format: 'v2' });
-      const initialThread = await store.getThreadById({ threadId: thread.id });
-
-      await new Promise(r => setTimeout(r, 10));
-
-      await store.updateMessages({ messages: [{ id: originalMessage.id, role: 'assistant' }] });
-
-      const updatedThread = await store.getThreadById({ threadId: thread.id });
-
-      expect(new Date(updatedThread!.updatedAt).getTime()).toBeGreaterThan(
-        new Date(initialThread!.updatedAt).getTime(),
-      );
-    });
-
-    it('should update timestamps on both threads when moving a message', async () => {
-      const thread2 = await store.saveThread({ thread: createSampleThread() });
-      const message = createSampleMessageV2({ threadId: thread.id, thread });
-      await store.saveMessages({ messages: [message], format: 'v2' });
-
-      const initialThread1 = await store.getThreadById({ threadId: thread.id });
-      const initialThread2 = await store.getThreadById({ threadId: thread2.id });
-
-      await new Promise(r => setTimeout(r, 10));
-
-      await store.updateMessages({
-        messages: [{ id: message.id, threadId: thread2.id }],
-      });
-
-      const updatedThread1 = await store.getThreadById({ threadId: thread.id });
-      const updatedThread2 = await store.getThreadById({ threadId: thread2.id });
-
-      expect(new Date(updatedThread1!.updatedAt).getTime()).toBeGreaterThan(
-        new Date(initialThread1!.updatedAt).getTime(),
-      );
-      expect(new Date(updatedThread2!.updatedAt).getTime()).toBeGreaterThan(
-        new Date(initialThread2!.updatedAt).getTime(),
-      );
-
-      // Verify the message was moved
-      const thread1Messages = await store.getMessages({ threadId: thread.id, format: 'v2' });
-      const thread2Messages = await store.getMessages({ threadId: thread2.id, format: 'v2' });
-      expect(thread1Messages).toHaveLength(0);
-      expect(thread2Messages).toHaveLength(1);
-      expect(thread2Messages[0].id).toBe(message.id);
-    });
-    it('should upsert messages: duplicate id+threadId results in update, not duplicate row', async () => {
-      const thread = await createSampleThread();
-      await store.saveThread({ thread });
-      const baseMessage = createSampleMessageV2({
-        threadId: thread.id,
-        createdAt: new Date(),
-        content: { content: 'Original' },
-        resourceId: thread.resourceId,
-      });
-
-      // Insert the message for the first time
-      await store.saveMessages({ messages: [baseMessage], format: 'v2' });
-
-      // Insert again with the same id and threadId but different content
-      const updatedMessage = {
-        ...createSampleMessageV2({
-          threadId: thread.id,
-          createdAt: new Date(),
-          content: { content: 'Updated' },
-          resourceId: thread.resourceId,
-        }),
-        id: baseMessage.id,
-      };
-
-      await store.saveMessages({ messages: [updatedMessage], format: 'v2' });
-
-      // Retrieve messages for the thread
-      const retrievedMessages = await store.getMessages({ threadId: thread.id, format: 'v2' });
-
-      // Only one message should exist for that id+threadId
-      expect(retrievedMessages.filter(m => m.id === baseMessage.id)).toHaveLength(1);
-
-      // The content should be the updated one
-      expect(retrievedMessages.find(m => m.id === baseMessage.id)?.content.content).toBe('Updated');
-    });
-
-    it('should upsert messages: duplicate id and different threadid', async () => {
-      const thread1 = await createSampleThread();
-      const thread2 = await createSampleThread();
-      await store.saveThread({ thread: thread1 });
-      await store.saveThread({ thread: thread2 });
-
-      const message = createSampleMessageV2({
-        threadId: thread1.id,
-        createdAt: new Date(),
-        content: { content: 'Thread1 Content' },
-        resourceId: thread1.resourceId,
-      });
-
-      // Insert message into thread1
-      await store.saveMessages({ messages: [message], format: 'v2' });
-
-      // Attempt to insert a message with the same id but different threadId
-      const conflictingMessage = {
-        ...createSampleMessageV2({
-          threadId: thread2.id, // different thread
-          content: { content: 'Thread2 Content' },
-          resourceId: thread2.resourceId,
-        }),
-        id: message.id,
-      };
-
-      // Save should move the message to the new thread
-      await store.saveMessages({ messages: [conflictingMessage], format: 'v2' });
-
-      // Retrieve messages for both threads
-      const thread1Messages = await store.getMessages({ threadId: thread1.id, format: 'v2' });
-      const thread2Messages = await store.getMessages({ threadId: thread2.id, format: 'v2' });
-
-      // Thread 1 should NOT have the message with that id
-      expect(thread1Messages.find(m => m.id === message.id)).toBeUndefined();
-
-      // Thread 2 should have the message with that id
-      expect(thread2Messages.find(m => m.id === message.id)?.content.content).toBe('Thread2 Content');
-    });
-  });
-
-  describe('Edge Cases and Error Handling', () => {
-    it('should handle large metadata objects', async () => {
-      const thread = createSampleThread();
-      const largeMetadata = {
-        ...thread.metadata,
-        largeArray: Array.from({ length: 1000 }, (_, i) => ({ index: i, data: 'test'.repeat(100) })),
-      };
-
-      const threadWithLargeMetadata = {
-        ...thread,
-        metadata: largeMetadata,
-      };
-
-      await store.saveThread({ thread: threadWithLargeMetadata });
-      const retrieved = await store.getThreadById({ threadId: thread.id });
-
-      expect(retrieved?.metadata).toEqual(largeMetadata);
-    });
-
-    it('should handle special characters in thread titles', async () => {
-      const thread = {
-        ...createSampleThread(),
-        title: 'Special \'quotes\' and "double quotes" and emoji 🎉',
-      };
-
-      await store.saveThread({ thread });
-      const retrieved = await store.getThreadById({ threadId: thread.id });
-
-      expect(retrieved?.title).toBe(thread.title);
-    });
-
-    it('should handle concurrent thread updates', async () => {
-      const thread = createSampleThread();
-      await store.saveThread({ thread });
-
-      // Perform multiple updates concurrently
-      const updates = Array.from({ length: 5 }, (_, i) =>
-        store.updateThread({
-          id: thread.id,
-          title: `Update ${i}`,
-          metadata: { update: i },
-        }),
-      );
-
-      await expect(Promise.all(updates)).resolves.toBeDefined();
-
-      // Verify final state
-      const finalThread = await store.getThreadById({ threadId: thread.id });
-      expect(finalThread).toBeDefined();
-    });
-  });
-
-  describe('Workflow Snapshots', () => {
-    it('should persist and load workflow snapshots', async () => {
-      const workflowName = 'test-workflow';
-      const runId = `run-${randomUUID()}`;
-      const snapshot = {
-        status: 'running',
-        context: {
-          input: { type: 'manual' },
-          step1: { status: 'success', output: { data: 'test' } },
-        },
-        value: {},
-        activePaths: [],
-        suspendedPaths: {},
-        runId,
-        timestamp: new Date().getTime(),
-        serializedStepGraph: [],
-      } as unknown as WorkflowRunState;
-
-      await store.persistWorkflowSnapshot({
-        workflowName,
-        runId,
-        snapshot,
-      });
-
-      const loadedSnapshot = await store.loadWorkflowSnapshot({
-        workflowName,
-        runId,
-      });
-
-      expect(loadedSnapshot).toEqual(snapshot);
-    });
-
-    it('should return null for non-existent workflow snapshot', async () => {
-      const result = await store.loadWorkflowSnapshot({
-        workflowName: 'non-existent',
-        runId: 'non-existent',
-      });
-
-      expect(result).toBeNull();
-    });
-
-    it('should update existing workflow snapshot', async () => {
-      const workflowName = 'test-workflow';
-      const runId = `run-${randomUUID()}`;
-      const initialSnapshot = {
-        status: 'running',
-        context: {
-          input: { type: 'manual' },
-        },
-        value: {},
-        activePaths: [],
-        suspendedPaths: {},
-        runId,
-        timestamp: new Date().getTime(),
-        serializedStepGraph: [],
-      };
-
-      await store.persistWorkflowSnapshot({
-        workflowName,
-        runId,
-        snapshot: initialSnapshot as unknown as WorkflowRunState,
-      });
-
-      const updatedSnapshot = {
-        status: 'success',
-        context: {
-          input: { type: 'manual' },
-          'step-1': { status: 'success', result: { data: 'test' } },
-        },
-        value: {},
-        activePaths: [],
-        suspendedPaths: {},
-        runId,
-        timestamp: new Date().getTime(),
-      };
-
-      await store.persistWorkflowSnapshot({
-        workflowName,
-        runId,
-        snapshot: updatedSnapshot as unknown as WorkflowRunState,
-      });
-
-      const loadedSnapshot = await store.loadWorkflowSnapshot({
-        workflowName,
-        runId,
-      });
-
-      expect(loadedSnapshot).toEqual(updatedSnapshot);
-    });
-
-    it('should handle complex workflow state', async () => {
-      const workflowName = 'complex-workflow';
-      const runId = `run-${randomUUID()}`;
-      const complexSnapshot = {
-        value: { currentState: 'running' },
-        context: {
-          'step-1': {
-            status: 'success',
-            output: {
-              nestedData: {
-                array: [1, 2, 3],
-                object: { key: 'value' },
-                date: new Date().toISOString(),
-              },
-            },
-          },
-          'step-2': {
-            status: 'waiting',
-            dependencies: ['step-3', 'step-4'],
-          },
-          input: {
-            type: 'scheduled',
-            metadata: {
-              schedule: '0 0 * * *',
-              timezone: 'UTC',
-            },
-          },
-        },
-        activePaths: [
-          {
-            stepPath: ['step-1'],
-            stepId: 'step-1',
-            status: 'success',
-          },
-          {
-            stepPath: ['step-2'],
-            stepId: 'step-2',
-            status: 'waiting',
-          },
-        ],
-        suspendedPaths: {},
-        runId: runId,
-        timestamp: Date.now(),
-        serializedStepGraph: [],
-        status: 'running',
-      };
-
-      await store.persistWorkflowSnapshot({
-        workflowName,
-        runId,
-        snapshot: complexSnapshot as unknown as WorkflowRunState,
-      });
-
-      const loadedSnapshot = await store.loadWorkflowSnapshot({
-        workflowName,
-        runId,
-      });
-
-      expect(loadedSnapshot).toEqual(complexSnapshot);
-    });
-  });
-
-  describe('getWorkflowRuns', () => {
-    beforeEach(async () => {
-      await store.clearTable({ tableName: TABLE_WORKFLOW_SNAPSHOT });
-    });
-    it('returns empty array when no workflows exist', async () => {
-      const { runs, total } = await store.getWorkflowRuns();
-      expect(runs).toEqual([]);
-      expect(total).toBe(0);
-    });
-
-    it('returns all workflows by default', async () => {
-      const workflowName1 = 'default_test_1';
-      const workflowName2 = 'default_test_2';
-
-      const { snapshot: workflow1, runId: runId1, stepId: stepId1 } = createSampleWorkflowSnapshot('success');
-      const { snapshot: workflow2, runId: runId2, stepId: stepId2 } = createSampleWorkflowSnapshot('failed');
-
-      await store.persistWorkflowSnapshot({ workflowName: workflowName1, runId: runId1, snapshot: workflow1 });
-      await new Promise(resolve => setTimeout(resolve, 10)); // Small delay to ensure different timestamps
-      await store.persistWorkflowSnapshot({ workflowName: workflowName2, runId: runId2, snapshot: workflow2 });
-
-      const { runs, total } = await store.getWorkflowRuns();
-      expect(runs).toHaveLength(2);
-      expect(total).toBe(2);
-      expect(runs[0]!.workflowName).toBe(workflowName2); // Most recent first
-      expect(runs[1]!.workflowName).toBe(workflowName1);
-      const firstSnapshot = runs[0]!.snapshot;
-      const secondSnapshot = runs[1]!.snapshot;
-      checkWorkflowSnapshot(firstSnapshot, stepId2, 'failed');
-      checkWorkflowSnapshot(secondSnapshot, stepId1, 'success');
-    });
-
-    it('filters by workflow name', async () => {
-      const workflowName1 = 'filter_test_1';
-      const workflowName2 = 'filter_test_2';
-
-      const { snapshot: workflow1, runId: runId1, stepId: stepId1 } = createSampleWorkflowSnapshot('success');
-      const { snapshot: workflow2, runId: runId2 } = createSampleWorkflowSnapshot('failed');
-
-      await store.persistWorkflowSnapshot({ workflowName: workflowName1, runId: runId1, snapshot: workflow1 });
-      await new Promise(resolve => setTimeout(resolve, 10)); // Small delay to ensure different timestamps
-      await store.persistWorkflowSnapshot({ workflowName: workflowName2, runId: runId2, snapshot: workflow2 });
-
-      const { runs, total } = await store.getWorkflowRuns({ workflowName: workflowName1 });
-      expect(runs).toHaveLength(1);
-      expect(total).toBe(1);
-      expect(runs[0]!.workflowName).toBe(workflowName1);
-      const snapshot = runs[0]!.snapshot;
-      checkWorkflowSnapshot(snapshot, stepId1, 'success');
-    });
-
-    it('filters by date range', async () => {
-      const now = new Date();
-      const yesterday = new Date(now.getTime() - 24 * 60 * 60 * 1000);
-      const twoDaysAgo = new Date(now.getTime() - 2 * 24 * 60 * 60 * 1000);
-      const workflowName1 = 'date_test_1';
-      const workflowName2 = 'date_test_2';
-      const workflowName3 = 'date_test_3';
-
-      const { snapshot: workflow1, runId: runId1 } = createSampleWorkflowSnapshot('success');
-      const { snapshot: workflow2, runId: runId2, stepId: stepId2 } = createSampleWorkflowSnapshot('failed');
-      const { snapshot: workflow3, runId: runId3, stepId: stepId3 } = createSampleWorkflowSnapshot('suspended');
-
-      await store.insert({
-        tableName: TABLE_WORKFLOW_SNAPSHOT,
-        record: {
-          workflow_name: workflowName1,
-          run_id: runId1,
-          snapshot: workflow1,
-          createdAt: twoDaysAgo,
-          updatedAt: twoDaysAgo,
-        },
-      });
-      await store.insert({
-        tableName: TABLE_WORKFLOW_SNAPSHOT,
-        record: {
-          workflow_name: workflowName2,
-          run_id: runId2,
-          snapshot: workflow2,
-          createdAt: yesterday,
-          updatedAt: yesterday,
-        },
-      });
-      await store.insert({
-        tableName: TABLE_WORKFLOW_SNAPSHOT,
-        record: {
-          workflow_name: workflowName3,
-          run_id: runId3,
-          snapshot: workflow3,
-          createdAt: now,
-          updatedAt: now,
-        },
-      });
-
-      const { runs } = await store.getWorkflowRuns({
-        fromDate: yesterday,
-        toDate: now,
-      });
-
-      expect(runs).toHaveLength(2);
-      expect(runs[0]!.workflowName).toBe(workflowName3);
-      expect(runs[1]!.workflowName).toBe(workflowName2);
-      const firstSnapshot = runs[0]!.snapshot;
-      const secondSnapshot = runs[1]!.snapshot;
-      checkWorkflowSnapshot(firstSnapshot, stepId3, 'suspended');
-      checkWorkflowSnapshot(secondSnapshot, stepId2, 'failed');
-    });
-
-    it('handles pagination', async () => {
-      const workflowName1 = 'page_test_1';
-      const workflowName2 = 'page_test_2';
-      const workflowName3 = 'page_test_3';
-
-      const { snapshot: workflow1, runId: runId1, stepId: stepId1 } = createSampleWorkflowSnapshot('success');
-      const { snapshot: workflow2, runId: runId2, stepId: stepId2 } = createSampleWorkflowSnapshot('failed');
-      const { snapshot: workflow3, runId: runId3, stepId: stepId3 } = createSampleWorkflowSnapshot('suspended');
-
-      await store.persistWorkflowSnapshot({ workflowName: workflowName1, runId: runId1, snapshot: workflow1 });
-      await new Promise(resolve => setTimeout(resolve, 10)); // Small delay to ensure different timestamps
-      await store.persistWorkflowSnapshot({ workflowName: workflowName2, runId: runId2, snapshot: workflow2 });
-      await new Promise(resolve => setTimeout(resolve, 10)); // Small delay to ensure different timestamps
-      await store.persistWorkflowSnapshot({ workflowName: workflowName3, runId: runId3, snapshot: workflow3 });
-
-      // Get first page
-      const page1 = await store.getWorkflowRuns({ limit: 2, offset: 0 });
-      expect(page1.runs).toHaveLength(2);
-      expect(page1.total).toBe(3); // Total count of all records
-      expect(page1.runs[0]!.workflowName).toBe(workflowName3);
-      expect(page1.runs[1]!.workflowName).toBe(workflowName2);
-      const firstSnapshot = page1.runs[0]!.snapshot;
-      const secondSnapshot = page1.runs[1]!.snapshot;
-      checkWorkflowSnapshot(firstSnapshot, stepId3, 'suspended');
-      checkWorkflowSnapshot(secondSnapshot, stepId2, 'failed');
-
-      // Get second page
-      const page2 = await store.getWorkflowRuns({ limit: 2, offset: 2 });
-      expect(page2.runs).toHaveLength(1);
-      expect(page2.total).toBe(3);
-      expect(page2.runs[0]!.workflowName).toBe(workflowName1);
-      const snapshot = page2.runs[0]!.snapshot;
-      checkWorkflowSnapshot(snapshot, stepId1, 'success');
-    });
-  });
-
-  describe('getWorkflowRunById', () => {
-    const workflowName = 'workflow-id-test';
-    let runId: string;
-    let stepId: string;
-
-    beforeEach(async () => {
-      // Insert a workflow run for positive test
-      const sample = createSampleWorkflowSnapshot('success');
-      runId = sample.runId;
-      stepId = sample.stepId;
-      await store.insert({
-        tableName: TABLE_WORKFLOW_SNAPSHOT,
-        record: {
-          workflow_name: workflowName,
-          run_id: runId,
-          resourceId: 'resource-abc',
-          snapshot: sample.snapshot,
-          createdAt: new Date(),
-          updatedAt: new Date(),
-        },
-      });
-    });
-
-    it('should retrieve a workflow run by ID', async () => {
-      const found = await store.getWorkflowRunById({
-        runId,
-        workflowName,
-      });
-      expect(found).not.toBeNull();
-      expect(found?.runId).toBe(runId);
-      checkWorkflowSnapshot(found?.snapshot!, stepId, 'success');
-    });
-
-    it('should return null for non-existent workflow run ID', async () => {
-      const notFound = await store.getWorkflowRunById({
-        runId: 'non-existent-id',
-        workflowName,
-      });
-      expect(notFound).toBeNull();
-    });
-  });
-  describe('getWorkflowRuns with resourceId', () => {
-    const workflowName = 'workflow-id-test';
-    let resourceId: string;
-    let runIds: string[] = [];
-
-    beforeEach(async () => {
-      // Insert multiple workflow runs for the same resourceId
-      resourceId = 'resource-shared';
-      for (const status of ['success', 'failed']) {
-        const sample = createSampleWorkflowSnapshot(status as WorkflowRunState['context'][string]['status']);
-        runIds.push(sample.runId);
-        await store.insert({
-          tableName: TABLE_WORKFLOW_SNAPSHOT,
-          record: {
-            workflow_name: workflowName,
-            run_id: sample.runId,
-            resourceId,
-            snapshot: sample.snapshot,
-            createdAt: new Date(),
-            updatedAt: new Date(),
-          },
-        });
-      }
-      // Insert a run with a different resourceId
-      const other = createSampleWorkflowSnapshot('suspended');
-      await store.insert({
-        tableName: TABLE_WORKFLOW_SNAPSHOT,
-        record: {
-          workflow_name: workflowName,
-          run_id: other.runId,
-          resourceId: 'resource-other',
-          snapshot: other.snapshot,
-          createdAt: new Date(),
-          updatedAt: new Date(),
-        },
-      });
-    });
-
-    it('should retrieve all workflow runs by resourceId', async () => {
-      const { runs } = await store.getWorkflowRuns({
-        resourceId,
-        workflowName,
-      });
-      expect(Array.isArray(runs)).toBe(true);
-      expect(runs.length).toBeGreaterThanOrEqual(2);
-      for (const run of runs) {
-        expect(run.resourceId).toBe(resourceId);
-      }
-    });
-
-    it('should return an empty array if no workflow runs match resourceId', async () => {
-      const { runs } = await store.getWorkflowRuns({
-        resourceId: 'non-existent-resource',
-        workflowName,
-      });
-      expect(Array.isArray(runs)).toBe(true);
-      expect(runs.length).toBe(0);
-    });
-  });
-
-  describe('Eval Operations', () => {
-    it('should retrieve evals by agent name', async () => {
-      const agentName = `test-agent-${randomUUID()}`;
-
-      // Create sample evals using the imported helper
-      const liveEval = createSampleEval(agentName, false); // createSampleEval returns snake_case
-      const testEval = createSampleEval(agentName, true);
-      const otherAgentEval = createSampleEval(`other-agent-${randomUUID()}`, false);
-
-      // Insert evals - ensure DB columns are snake_case
-      await store.insert({
-        tableName: TABLE_EVALS,
-        record: {
-          agent_name: liveEval.agent_name, // Use snake_case
-          input: liveEval.input,
-          output: liveEval.output,
-          result: liveEval.result,
-          metric_name: liveEval.metric_name, // Use snake_case
-          instructions: liveEval.instructions,
-          test_info: liveEval.test_info, // test_info from helper can be undefined or object
-          global_run_id: liveEval.global_run_id, // Use snake_case
-          run_id: liveEval.run_id, // Use snake_case
-          created_at: new Date(liveEval.created_at as string), // created_at from helper is string or Date
-        },
-      });
-
-      await store.insert({
-        tableName: TABLE_EVALS,
-        record: {
-          agent_name: testEval.agent_name,
-          input: testEval.input,
-          output: testEval.output,
-          result: testEval.result,
-          metric_name: testEval.metric_name,
-          instructions: testEval.instructions,
-          test_info: testEval.test_info ? JSON.stringify(testEval.test_info) : null,
-          global_run_id: testEval.global_run_id,
-          run_id: testEval.run_id,
-          created_at: new Date(testEval.created_at as string),
-        },
-      });
-
-      await store.insert({
-        tableName: TABLE_EVALS,
-        record: {
-          agent_name: otherAgentEval.agent_name,
-          input: otherAgentEval.input,
-          output: otherAgentEval.output,
-          result: otherAgentEval.result,
-          metric_name: otherAgentEval.metric_name,
-          instructions: otherAgentEval.instructions,
-          test_info: otherAgentEval.test_info, // Can be null/undefined directly
-          global_run_id: otherAgentEval.global_run_id,
-          run_id: otherAgentEval.run_id,
-          created_at: new Date(otherAgentEval.created_at as string),
-        },
-      });
-
-      // Test getting all evals for the agent
-      const allEvals = await store.getEvalsByAgentName(agentName);
-      expect(allEvals).toHaveLength(2);
-      // EvalRow type expects camelCase, but PostgresStore.transformEvalRow converts snake_case from DB to camelCase
-      expect(allEvals.map(e => e.runId)).toEqual(expect.arrayContaining([liveEval.run_id, testEval.run_id]));
-
-      // Test getting only live evals
-      const liveEvals = await store.getEvalsByAgentName(agentName, 'live');
-      expect(liveEvals).toHaveLength(1);
-      expect(liveEvals[0].runId).toBe(liveEval.run_id); // Comparing with snake_case run_id from original data
-
-      // Test getting only test evals
-      const testEvalsResult = await store.getEvalsByAgentName(agentName, 'test');
-      expect(testEvalsResult).toHaveLength(1);
-      expect(testEvalsResult[0].runId).toBe(testEval.run_id);
-      expect(testEvalsResult[0].testInfo).toEqual(testEval.test_info);
-
-      // Test getting evals for non-existent agent
-      const nonExistentEvals = await store.getEvalsByAgentName('non-existent-agent');
-      expect(nonExistentEvals).toHaveLength(0);
-    });
-  });
-
-  describe('hasColumn', () => {
-    const tempTable = 'temp_test_table';
-
-    beforeEach(async () => {
-      // Always try to drop the table before each test, ignore errors if it doesn't exist
-      try {
-        await store['db'].query(`DROP TABLE IF EXISTS ${tempTable}`);
-      } catch {
-        /* ignore */
-      }
-    });
-
-    it('returns true if the column exists', async () => {
-      await store['db'].query(`CREATE TABLE ${tempTable} (id SERIAL PRIMARY KEY, resourceId TEXT)`);
-      expect(await store['hasColumn'](tempTable, 'resourceId')).toBe(true);
-    });
-
-    it('returns false if the column does not exist', async () => {
-      await store['db'].query(`CREATE TABLE ${tempTable} (id SERIAL PRIMARY KEY)`);
-      expect(await store['hasColumn'](tempTable, 'resourceId')).toBe(false);
-    });
-
-    afterEach(async () => {
-      // Always try to drop the table after each test, ignore errors if it doesn't exist
-      try {
-        await store['db'].query(`DROP TABLE IF EXISTS ${tempTable}`);
-      } catch {
-        /* ignore */
-      }
-    });
-  });
-
-  describe('alterTable', () => {
-    const TEST_TABLE = 'test_alter_table';
-    const BASE_SCHEMA = {
-      id: { type: 'integer', primaryKey: true, nullable: false },
-      name: { type: 'text', nullable: true },
-    } as Record<string, StorageColumn>;
-
-    beforeEach(async () => {
-      await store.createTable({ tableName: TEST_TABLE as TABLE_NAMES, schema: BASE_SCHEMA });
-    });
-
-    afterEach(async () => {
-      await store.clearTable({ tableName: TEST_TABLE as TABLE_NAMES });
-    });
-
-    it('adds a new column to an existing table', async () => {
-      await store.alterTable({
-        tableName: TEST_TABLE as TABLE_NAMES,
-        schema: { ...BASE_SCHEMA, age: { type: 'integer', nullable: true } },
-        ifNotExists: ['age'],
-      });
-
-      await store.insert({
-        tableName: TEST_TABLE as TABLE_NAMES,
-        record: { id: 1, name: 'Alice', age: 42 },
-      });
-
-      const row = await store.load<{ id: string; name: string; age?: number }>({
-        tableName: TEST_TABLE as TABLE_NAMES,
-        keys: { id: '1' },
-      });
-      expect(row?.age).toBe(42);
-    });
-
-    it('is idempotent when adding an existing column', async () => {
-      await store.alterTable({
-        tableName: TEST_TABLE as TABLE_NAMES,
-        schema: { ...BASE_SCHEMA, foo: { type: 'text', nullable: true } },
-        ifNotExists: ['foo'],
-      });
-      // Add the column again (should not throw)
-      await expect(
-        store.alterTable({
-          tableName: TEST_TABLE as TABLE_NAMES,
-          schema: { ...BASE_SCHEMA, foo: { type: 'text', nullable: true } },
-          ifNotExists: ['foo'],
-        }),
-      ).resolves.not.toThrow();
-    });
-
-    it('should add a default value to a column when using not null', async () => {
-      await store.insert({
-        tableName: TEST_TABLE as TABLE_NAMES,
-        record: { id: 1, name: 'Bob' },
-      });
-
-      await expect(
-        store.alterTable({
-          tableName: TEST_TABLE as TABLE_NAMES,
-          schema: { ...BASE_SCHEMA, text_column: { type: 'text', nullable: false } },
-          ifNotExists: ['text_column'],
-        }),
-      ).resolves.not.toThrow();
-
-      await expect(
-        store.alterTable({
-          tableName: TEST_TABLE as TABLE_NAMES,
-          schema: { ...BASE_SCHEMA, timestamp_column: { type: 'timestamp', nullable: false } },
-          ifNotExists: ['timestamp_column'],
-        }),
-      ).resolves.not.toThrow();
-
-      await expect(
-        store.alterTable({
-          tableName: TEST_TABLE as TABLE_NAMES,
-          schema: { ...BASE_SCHEMA, bigint_column: { type: 'bigint', nullable: false } },
-          ifNotExists: ['bigint_column'],
-        }),
-      ).resolves.not.toThrow();
-
-      await expect(
-        store.alterTable({
-          tableName: TEST_TABLE as TABLE_NAMES,
-          schema: { ...BASE_SCHEMA, jsonb_column: { type: 'jsonb', nullable: false } },
-          ifNotExists: ['jsonb_column'],
-        }),
-      ).resolves.not.toThrow();
-    });
-  });
-
-  describe('Schema Support', () => {
-    const customSchema = 'mastraTest';
-    let customSchemaStore: PostgresStore;
-
-    beforeAll(async () => {
-      customSchemaStore = new PostgresStore({
-        ...TEST_CONFIG,
-        schemaName: customSchema,
-      });
-
-      await customSchemaStore.init();
-    });
-
-    afterAll(async () => {
-      await customSchemaStore.close();
-      // Re-initialize the main store for subsequent tests
-      store = new PostgresStore(TEST_CONFIG);
-      await store.init();
-    });
-
-    describe('Constructor and Initialization', () => {
-      it('should accept connectionString directly', () => {
-        // Use existing store instead of creating new one
-        expect(store).toBeInstanceOf(PostgresStore);
-      });
-
-      it('should accept config object with schema', () => {
-        // Use existing custom schema store
-        expect(customSchemaStore).toBeInstanceOf(PostgresStore);
-      });
-    });
-
-    describe('Schema Operations', () => {
-      it('should create and query tables in custom schema', async () => {
-        // Create thread in custom schema
-        const thread = createSampleThread();
-        await customSchemaStore.saveThread({ thread });
-
-        // Verify thread exists in custom schema
-        const retrieved = await customSchemaStore.getThreadById({ threadId: thread.id });
-        expect(retrieved?.title).toBe(thread.title);
-      });
-
-      it('should allow same table names in different schemas', async () => {
-        // Create threads in both schemas
-        const defaultThread = createSampleThread();
-        const customThread = createSampleThread();
-
-        await store.saveThread({ thread: defaultThread });
-        await customSchemaStore.saveThread({ thread: customThread });
-
-        // Verify threads exist in respective schemas
-        const defaultResult = await store.getThreadById({ threadId: defaultThread.id });
-        const customResult = await customSchemaStore.getThreadById({ threadId: customThread.id });
-
-        expect(defaultResult?.id).toBe(defaultThread.id);
-        expect(customResult?.id).toBe(customThread.id);
-
-        // Verify cross-schema isolation
-        const defaultInCustom = await customSchemaStore.getThreadById({ threadId: defaultThread.id });
-        const customInDefault = await store.getThreadById({ threadId: customThread.id });
-
-        expect(defaultInCustom).toBeNull();
-        expect(customInDefault).toBeNull();
-      });
-    });
-  });
-
-  describe('Pagination Features', () => {
-    beforeEach(async () => {
-      await store.clearTable({ tableName: TABLE_EVALS });
-      await store.clearTable({ tableName: TABLE_TRACES });
-      await store.clearTable({ tableName: TABLE_MESSAGES });
-      await store.clearTable({ tableName: TABLE_THREADS });
-    });
-
-    describe('getEvals with pagination', () => {
-      it('should return paginated evals with total count (page/perPage)', async () => {
-        const agentName = 'pagination-agent-evals';
-        const evalPromises = Array.from({ length: 25 }, (_, i) => {
-          const evalData = createSampleEval(agentName, i % 2 === 0);
-          return store.insert({
-            tableName: TABLE_EVALS,
-            record: {
-              run_id: evalData.run_id,
-              agent_name: evalData.agent_name,
-              input: evalData.input,
-              output: evalData.output,
-              result: evalData.result,
-              metric_name: evalData.metric_name,
-              instructions: evalData.instructions,
-              test_info: evalData.test_info,
-              global_run_id: evalData.global_run_id,
-              created_at: new Date(evalData.created_at as string),
-            },
-          });
-        });
-        await Promise.all(evalPromises);
-
-        const page1 = await store.getEvals({ agentName, page: 0, perPage: 10 });
-        expect(page1.evals).toHaveLength(10);
-        expect(page1.total).toBe(25);
-        expect(page1.page).toBe(0);
-        expect(page1.perPage).toBe(10);
-        expect(page1.hasMore).toBe(true);
-
-        const page3 = await store.getEvals({ agentName, page: 2, perPage: 10 });
-        expect(page3.evals).toHaveLength(5);
-        expect(page3.total).toBe(25);
-        expect(page3.page).toBe(2);
-        expect(page3.hasMore).toBe(false);
-      });
-
-      it('should support limit/offset pagination for getEvals', async () => {
-        const agentName = 'pagination-agent-lo-evals';
-        const evalPromises = Array.from({ length: 15 }, () => {
-          const evalData = createSampleEval(agentName);
-          return store.insert({
-            tableName: TABLE_EVALS,
-            record: {
-              run_id: evalData.run_id,
-              agent_name: evalData.agent_name,
-              input: evalData.input,
-              output: evalData.output,
-              result: evalData.result,
-              metric_name: evalData.metric_name,
-              instructions: evalData.instructions,
-              test_info: evalData.test_info,
-              global_run_id: evalData.global_run_id,
-              created_at: new Date(evalData.created_at as string),
-            },
-          });
-        });
-        await Promise.all(evalPromises);
-
-        const result = await store.getEvals({ agentName, perPage: 5, page: 2 });
-        expect(result.evals).toHaveLength(5);
-        expect(result.total).toBe(15);
-        expect(result.page).toBe(2);
-        expect(result.perPage).toBe(5);
-        expect(result.hasMore).toBe(false);
-      });
-
-      it('should filter by type with pagination for getEvals', async () => {
-        const agentName = 'pagination-agent-type-evals';
-        const testEvalPromises = Array.from({ length: 10 }, () => {
-          const evalData = createSampleEval(agentName, true);
-          return store.insert({
-            tableName: TABLE_EVALS,
-            record: {
-              run_id: evalData.run_id,
-              agent_name: evalData.agent_name,
-              input: evalData.input,
-              output: evalData.output,
-              result: evalData.result,
-              metric_name: evalData.metric_name,
-              instructions: evalData.instructions,
-              test_info: evalData.test_info,
-              global_run_id: evalData.global_run_id,
-              created_at: new Date(evalData.created_at as string),
-            },
-          });
-        });
-        const liveEvalPromises = Array.from({ length: 8 }, () => {
-          const evalData = createSampleEval(agentName, false);
-          return store.insert({
-            tableName: TABLE_EVALS,
-            record: {
-              run_id: evalData.run_id,
-              agent_name: evalData.agent_name,
-              input: evalData.input,
-              output: evalData.output,
-              result: evalData.result,
-              metric_name: evalData.metric_name,
-              instructions: evalData.instructions,
-              test_info: evalData.test_info,
-              global_run_id: evalData.global_run_id,
-              created_at: new Date(evalData.created_at as string),
-            },
-          });
-        });
-        await Promise.all([...testEvalPromises, ...liveEvalPromises]);
-
-        const testResults = await store.getEvals({ agentName, type: 'test', page: 0, perPage: 5 });
-        expect(testResults.evals).toHaveLength(5);
-        expect(testResults.total).toBe(10);
-
-        const liveResults = await store.getEvals({ agentName, type: 'live', page: 1, perPage: 3 });
-        expect(liveResults.evals).toHaveLength(3);
-        expect(liveResults.total).toBe(8);
-        expect(liveResults.hasMore).toBe(true);
-      });
-
-      it('should filter by date with pagination for getEvals', async () => {
-        const agentName = 'pagination-agent-date-evals';
-        const now = new Date();
-        const yesterday = new Date(now.getTime() - 24 * 60 * 60 * 1000);
-        const dayBeforeYesterday = new Date(now.getTime() - 48 * 60 * 60 * 1000);
-
-        const createEvalAtDate = (date: Date) => {
-          const evalData = createSampleEval(agentName, false, date); // Pass date to helper
-          return store.insert({
-            tableName: TABLE_EVALS,
-            record: {
-              run_id: evalData.run_id, // Use snake_case from helper
-              agent_name: evalData.agent_name,
-              input: evalData.input,
-              output: evalData.output,
-              result: evalData.result,
-              metric_name: evalData.metric_name,
-              instructions: evalData.instructions,
-              test_info: evalData.test_info,
-              global_run_id: evalData.global_run_id,
-              created_at: evalData.created_at, // Use created_at from helper (already Date or ISO string)
-            },
-          });
-        };
-
-        await Promise.all([
-          createEvalAtDate(dayBeforeYesterday),
-          createEvalAtDate(dayBeforeYesterday),
-          createEvalAtDate(yesterday),
-          createEvalAtDate(yesterday),
-          createEvalAtDate(yesterday),
-          createEvalAtDate(now),
-          createEvalAtDate(now),
-          createEvalAtDate(now),
-          createEvalAtDate(now),
-        ]);
-
-        const fromYesterday = await store.getEvals({ agentName, dateRange: { start: yesterday }, page: 0, perPage: 3 });
-        expect(fromYesterday.total).toBe(7); // 3 yesterday + 4 now
-        expect(fromYesterday.evals).toHaveLength(3);
-        // Evals are sorted DESC, so first 3 are from 'now'
-        fromYesterday.evals.forEach(e =>
-          expect(new Date(e.createdAt).getTime()).toBeGreaterThanOrEqual(yesterday.getTime()),
-        );
-
-        const onlyDayBefore = await store.getEvals({
-          agentName,
-          dateRange: {
-            end: new Date(yesterday.getTime() - 1),
-          },
-          page: 0,
-          perPage: 5,
-        });
-        expect(onlyDayBefore.total).toBe(2);
-        expect(onlyDayBefore.evals).toHaveLength(2);
-      });
-    });
-
-    describe('getTraces with pagination', () => {
-      it('should return paginated traces with total count', async () => {
-        const tracePromises = Array.from({ length: 18 }, (_, i) =>
-          store.insert({ tableName: TABLE_TRACES, record: createSampleTraceForDB(`test-trace-${i}`, 'pg-test-scope') }),
-        );
-        await Promise.all(tracePromises);
-
-        const page1 = await store.getTracesPaginated({
-          scope: 'pg-test-scope',
-          page: 0,
-          perPage: 8,
-        });
-        expect(page1.traces).toHaveLength(8);
-        expect(page1.total).toBe(18);
-        expect(page1.page).toBe(0);
-        expect(page1.perPage).toBe(8);
-        expect(page1.hasMore).toBe(true);
-
-        const page3 = await store.getTracesPaginated({
-          scope: 'pg-test-scope',
-          page: 2,
-          perPage: 8,
-        });
-        expect(page3.traces).toHaveLength(2);
-        expect(page3.total).toBe(18);
-        expect(page3.hasMore).toBe(false);
-      });
-
-      it('should filter by attributes with pagination for getTraces', async () => {
-        const tracesWithAttr = Array.from({ length: 8 }, (_, i) =>
-          store.insert({
-            tableName: TABLE_TRACES,
-            record: createSampleTraceForDB(`trace-${i}`, 'pg-attr-scope', { environment: 'prod' }),
-          }),
-        );
-        const tracesWithoutAttr = Array.from({ length: 5 }, (_, i) =>
-          store.insert({
-            tableName: TABLE_TRACES,
-            record: createSampleTraceForDB(`trace-other-${i}`, 'pg-attr-scope', { environment: 'dev' }),
-          }),
-        );
-        await Promise.all([...tracesWithAttr, ...tracesWithoutAttr]);
-
-        const prodTraces = await store.getTracesPaginated({
-          scope: 'pg-attr-scope',
-          attributes: { environment: 'prod' },
-          page: 0,
-          perPage: 5,
-        });
-        expect(prodTraces.traces).toHaveLength(5);
-        expect(prodTraces.total).toBe(8);
-        expect(prodTraces.hasMore).toBe(true);
-      });
-
-      it('should filter by date with pagination for getTraces', async () => {
-        const scope = 'pg-date-traces';
-        const now = new Date();
-        const yesterday = new Date(now.getTime() - 24 * 60 * 60 * 1000);
-        const dayBeforeYesterday = new Date(now.getTime() - 48 * 60 * 60 * 1000);
-
-        await Promise.all([
-          store.insert({
-            tableName: TABLE_TRACES,
-            record: createSampleTraceForDB('t1', scope, undefined, dayBeforeYesterday),
-          }),
-          store.insert({ tableName: TABLE_TRACES, record: createSampleTraceForDB('t2', scope, undefined, yesterday) }),
-          store.insert({ tableName: TABLE_TRACES, record: createSampleTraceForDB('t3', scope, undefined, yesterday) }),
-          store.insert({ tableName: TABLE_TRACES, record: createSampleTraceForDB('t4', scope, undefined, now) }),
-          store.insert({ tableName: TABLE_TRACES, record: createSampleTraceForDB('t5', scope, undefined, now) }),
-        ]);
-
-        const fromYesterday = await store.getTracesPaginated({
-          scope,
-          dateRange: {
-            start: yesterday,
-          },
-          page: 0,
-          perPage: 2,
-        });
-        expect(fromYesterday.total).toBe(4); // 2 yesterday + 2 now
-        expect(fromYesterday.traces).toHaveLength(2);
-        fromYesterday.traces.forEach(t =>
-          expect(new Date(t.createdAt).getTime()).toBeGreaterThanOrEqual(yesterday.getTime()),
-        );
-
-        const onlyNow = await store.getTracesPaginated({
-          scope,
-          dateRange: {
-            start: now,
-            end: now,
-          },
-          page: 0,
-          perPage: 5,
-        });
-        expect(onlyNow.total).toBe(2);
-        expect(onlyNow.traces).toHaveLength(2);
-      });
-    });
-
-    describe('getMessages with pagination', () => {
-      it('should return paginated messages with total count', async () => {
-        const thread = createSampleThread();
-        await store.saveThread({ thread });
-        // Reset role to 'assistant' before creating messages
-        resetRole();
-        // Create messages sequentially to ensure unique timestamps
-        for (let i = 0; i < 15; i++) {
-          const message = createSampleMessageV1({ threadId: thread.id, content: `Message ${i + 1}` });
-          await store.saveMessages({
-            messages: [message],
-          });
-          await new Promise(r => setTimeout(r, 5));
-        }
-
-        const page1 = await store.getMessagesPaginated({
-          threadId: thread.id,
-          selectBy: { pagination: { page: 0, perPage: 5 } },
-          format: 'v2',
-        });
-        expect(page1.messages).toHaveLength(5);
-        expect(page1.total).toBe(15);
-        expect(page1.page).toBe(0);
-        expect(page1.perPage).toBe(5);
-        expect(page1.hasMore).toBe(true);
-
-        const page3 = await store.getMessagesPaginated({
-          threadId: thread.id,
-          selectBy: { pagination: { page: 2, perPage: 5 } },
-          format: 'v2',
-        });
-        expect(page3.messages).toHaveLength(5);
-        expect(page3.total).toBe(15);
-        expect(page3.hasMore).toBe(false);
-      });
-
-      it('should filter by date with pagination for getMessages', async () => {
-        resetRole();
-        const threadData = createSampleThread();
-        const thread = await store.saveThread({ thread: threadData as StorageThreadType });
-        const now = new Date();
-        const yesterday = new Date(
-          now.getFullYear(),
-          now.getMonth(),
-          now.getDate() - 1,
-          now.getHours(),
-          now.getMinutes(),
-          now.getSeconds(),
-        );
-        const dayBeforeYesterday = new Date(
-          now.getFullYear(),
-          now.getMonth(),
-          now.getDate() - 2,
-          now.getHours(),
-          now.getMinutes(),
-          now.getSeconds(),
-        );
-
-        // Ensure timestamps are distinct for reliable sorting by creating them with a slight delay for testing clarity
-        const messagesToSave: MastraMessageV1[] = [];
-        messagesToSave.push(createSampleMessageV1({ threadId: thread.id, createdAt: dayBeforeYesterday }));
-        await new Promise(r => setTimeout(r, 5));
-        messagesToSave.push(createSampleMessageV1({ threadId: thread.id, createdAt: dayBeforeYesterday }));
-        await new Promise(r => setTimeout(r, 5));
-        messagesToSave.push(createSampleMessageV1({ threadId: thread.id, createdAt: yesterday }));
-        await new Promise(r => setTimeout(r, 5));
-        messagesToSave.push(createSampleMessageV1({ threadId: thread.id, createdAt: yesterday }));
-        await new Promise(r => setTimeout(r, 5));
-        messagesToSave.push(createSampleMessageV1({ threadId: thread.id, createdAt: now }));
-        await new Promise(r => setTimeout(r, 5));
-        messagesToSave.push(createSampleMessageV1({ threadId: thread.id, createdAt: now }));
-
-        await store.saveMessages({ messages: messagesToSave, format: 'v1' });
-        // Total 6 messages: 2 now, 2 yesterday, 2 dayBeforeYesterday (oldest to newest)
-
-        const fromYesterday = await store.getMessagesPaginated({
-          threadId: thread.id,
-          selectBy: { pagination: { page: 0, perPage: 3, dateRange: { start: yesterday } } },
-          format: 'v2',
-        });
-        expect(fromYesterday.total).toBe(4);
-        expect(fromYesterday.messages).toHaveLength(3);
-        const firstMessageTime = new Date((fromYesterday.messages[0] as MastraMessageV1).createdAt).getTime();
-        expect(firstMessageTime).toBeGreaterThanOrEqual(new Date(yesterday.toISOString()).getTime());
-        if (fromYesterday.messages.length > 0) {
-          expect(new Date((fromYesterday.messages[0] as MastraMessageV1).createdAt).toISOString().slice(0, 10)).toEqual(
-            yesterday.toISOString().slice(0, 10),
-          );
-        }
-      });
-
-      it('should save and retrieve messages', async () => {
-        const thread = createSampleThread();
-        await store.saveThread({ thread });
-
-        const messages = [
-          createSampleMessageV1({ threadId: thread.id, resourceId: thread.resourceId }),
-          createSampleMessageV1({ threadId: thread.id, resourceId: thread.resourceId }),
-        ];
-
-        // Save messages
-        const savedMessages = await store.saveMessages({ messages });
-        expect(savedMessages).toEqual(messages);
-
-        // Retrieve messages
-        const retrievedMessages = await store.getMessagesPaginated({ threadId: thread.id, format: 'v1' });
-        expect(retrievedMessages.messages).toHaveLength(2);
-        expect(retrievedMessages.messages).toEqual(expect.arrayContaining(messages));
-      });
-
-      it('should maintain message order', async () => {
-        const thread = createSampleThread();
-        await store.saveThread({ thread });
-
-        const messageContent = ['First', 'Second', 'Third'];
-
-        const messages = messageContent.map(content =>
-          createSampleMessageV2({
-            threadId: thread.id,
-            content: { content, parts: [{ type: 'text', text: content }] },
-          }),
-        );
-
-        await store.saveMessages({ messages, format: 'v2' });
-
-        const retrievedMessages = await store.getMessagesPaginated({ threadId: thread.id, format: 'v2' });
-        expect(retrievedMessages.messages).toHaveLength(3);
-
-        // Verify order is maintained
-        retrievedMessages.messages.forEach((msg, idx) => {
-          expect((msg.content.parts[0] as any).text).toEqual(messageContent[idx]);
-        });
-      });
-
-      it('should rollback on error during message save', async () => {
-        const thread = createSampleThread();
-        await store.saveThread({ thread });
-
-        const messages = [
-          createSampleMessageV1({ threadId: thread.id }),
-          { ...createSampleMessageV1({ threadId: thread.id }), id: null } as any, // This will cause an error
-        ];
-
-        await expect(store.saveMessages({ messages })).rejects.toThrow();
-
-        // Verify no messages were saved
-        const savedMessages = await store.getMessagesPaginated({ threadId: thread.id, format: 'v2' });
-        expect(savedMessages.messages).toHaveLength(0);
-      });
-
-      it('should retrieve messages w/ next/prev messages by message id + resource id', async () => {
-        const thread = createSampleThread({ id: 'thread-one' });
-        await store.saveThread({ thread });
-
-        const thread2 = createSampleThread({ id: 'thread-two' });
-        await store.saveThread({ thread: thread2 });
-
-        const thread3 = createSampleThread({ id: 'thread-three' });
-        await store.saveThread({ thread: thread3 });
-
-        const now = new Date();
-        const messages: MastraMessageV2[] = [
-          createSampleMessageV2({
-            threadId: 'thread-one',
-            content: { content: 'First' },
-            resourceId: 'cross-thread-resource',
-            createdAt: new Date(now.getTime()),
-          }),
-          createSampleMessageV2({
-            threadId: 'thread-one',
-            content: { content: 'Second' },
-            resourceId: 'cross-thread-resource',
-            createdAt: new Date(now.getTime() + 1000),
-          }),
-          createSampleMessageV2({
-            threadId: 'thread-one',
-            content: { content: 'Third' },
-            resourceId: 'cross-thread-resource',
-            createdAt: new Date(now.getTime() + 2000),
-          }),
-
-          createSampleMessageV2({
-            threadId: 'thread-two',
-            content: { content: 'Fourth' },
-            resourceId: 'cross-thread-resource',
-            createdAt: new Date(now.getTime() + 3000),
-          }),
-          createSampleMessageV2({
-            threadId: 'thread-two',
-            content: { content: 'Fifth' },
-            resourceId: 'cross-thread-resource',
-            createdAt: new Date(now.getTime() + 4000),
-          }),
-          createSampleMessageV2({
-            threadId: 'thread-two',
-            content: { content: 'Sixth' },
-            resourceId: 'cross-thread-resource',
-            createdAt: new Date(now.getTime() + 5000),
-          }),
-
-          createSampleMessageV2({
-            threadId: 'thread-three',
-            content: { content: 'Seventh' },
-            resourceId: 'other-resource',
-            createdAt: new Date(now.getTime() + 6000),
-          }),
-          createSampleMessageV2({
-            threadId: 'thread-three',
-            content: { content: 'Eighth' },
-            resourceId: 'other-resource',
-            createdAt: new Date(now.getTime() + 7000),
-          }),
-        ];
-
-        await store.saveMessages({ messages: messages, format: 'v2' });
-
-        const retrievedMessages = await store.getMessagesPaginated({ threadId: 'thread-one', format: 'v2' });
-        expect(retrievedMessages.messages).toHaveLength(3);
-        expect(retrievedMessages.messages.map((m: any) => m.content.parts[0].text)).toEqual([
-          'First',
-          'Second',
-          'Third',
-        ]);
-
-        const retrievedMessages2 = await store.getMessagesPaginated({ threadId: 'thread-two', format: 'v2' });
-        expect(retrievedMessages2.messages).toHaveLength(3);
-        expect(retrievedMessages2.messages.map((m: any) => m.content.parts[0].text)).toEqual([
-          'Fourth',
-          'Fifth',
-          'Sixth',
-        ]);
-
-        const retrievedMessages3 = await store.getMessagesPaginated({ threadId: 'thread-three', format: 'v2' });
-        expect(retrievedMessages3.messages).toHaveLength(2);
-        expect(retrievedMessages3.messages.map((m: any) => m.content.parts[0].text)).toEqual(['Seventh', 'Eighth']);
-
-        const { messages: crossThreadMessages } = await store.getMessagesPaginated({
-          threadId: 'thread-doesnt-exist',
-          format: 'v2',
-          selectBy: {
-            last: 0,
-            include: [
-              {
-                id: messages[1].id,
-                threadId: 'thread-one',
-                withNextMessages: 2,
-                withPreviousMessages: 2,
-              },
-              {
-                id: messages[4].id,
-                threadId: 'thread-two',
-                withPreviousMessages: 2,
-                withNextMessages: 2,
-              },
-            ],
-          },
-        });
-
-        expect(crossThreadMessages).toHaveLength(6);
-        expect(crossThreadMessages.filter(m => m.threadId === `thread-one`)).toHaveLength(3);
-        expect(crossThreadMessages.filter(m => m.threadId === `thread-two`)).toHaveLength(3);
-
-        const crossThreadMessages2 = await store.getMessagesPaginated({
-          threadId: 'thread-one',
-          format: 'v2',
-          selectBy: {
-            last: 0,
-            include: [
-              {
-                id: messages[4].id,
-                threadId: 'thread-two',
-                withPreviousMessages: 1,
-                withNextMessages: 1,
-              },
-            ],
-          },
-        });
-
-        expect(crossThreadMessages2.messages).toHaveLength(3);
-        expect(crossThreadMessages2.messages.filter(m => m.threadId === `thread-one`)).toHaveLength(0);
-        expect(crossThreadMessages2.messages.filter(m => m.threadId === `thread-two`)).toHaveLength(3);
-
-        const crossThreadMessages3 = await store.getMessagesPaginated({
-          threadId: 'thread-two',
-          format: 'v2',
-          selectBy: {
-            last: 0,
-            include: [
-              {
-                id: messages[1].id,
-                threadId: 'thread-one',
-                withNextMessages: 1,
-                withPreviousMessages: 1,
-              },
-            ],
-          },
-        });
-
-        expect(crossThreadMessages3.messages).toHaveLength(3);
-        expect(crossThreadMessages3.messages.filter(m => m.threadId === `thread-one`)).toHaveLength(3);
-        expect(crossThreadMessages3.messages.filter(m => m.threadId === `thread-two`)).toHaveLength(0);
-      });
-
-      it('should return messages using both last and include (cross-thread, deduped)', async () => {
-        const thread = createSampleThread({ id: 'thread-one' });
-        await store.saveThread({ thread });
-
-        const thread2 = createSampleThread({ id: 'thread-two' });
-        await store.saveThread({ thread: thread2 });
-
-        const now = new Date();
-
-        // Setup: create messages in two threads
-        const messages = [
-          createSampleMessageV2({
-            threadId: 'thread-one',
-            content: { content: 'A' },
-            createdAt: new Date(now.getTime()),
-          }),
-          createSampleMessageV2({
-            threadId: 'thread-one',
-            content: { content: 'B' },
-            createdAt: new Date(now.getTime() + 1000),
-          }),
-          createSampleMessageV2({
-            threadId: 'thread-one',
-            content: { content: 'C' },
-            createdAt: new Date(now.getTime() + 2000),
-          }),
-          createSampleMessageV2({
-            threadId: 'thread-two',
-            content: { content: 'D' },
-            createdAt: new Date(now.getTime() + 3000),
-          }),
-          createSampleMessageV2({
-            threadId: 'thread-two',
-            content: { content: 'E' },
-            createdAt: new Date(now.getTime() + 4000),
-          }),
-          createSampleMessageV2({
-            threadId: 'thread-two',
-            content: { content: 'F' },
-            createdAt: new Date(now.getTime() + 5000),
-          }),
-        ];
-        await store.saveMessages({ messages, format: 'v2' });
-
-        // Use last: 2 and include a message from another thread with context
-        const { messages: result } = await store.getMessagesPaginated({
-          threadId: 'thread-one',
-          format: 'v2',
-          selectBy: {
-            last: 2,
-            include: [
-              {
-                id: messages[4].id, // 'E' from thread-bar
-                threadId: 'thread-two',
-                withPreviousMessages: 1,
-                withNextMessages: 1,
-              },
-            ],
-          },
-        });
-
-        // Should include last 2 from thread-one and 3 from thread-two (D, E, F)
-        expect(result.map(m => m.content.content).sort()).toEqual(['B', 'C', 'D', 'E', 'F']);
-        // Should include 2 from thread-one
-        expect(result.filter(m => m.threadId === 'thread-one').map((m: any) => m.content.content)).toEqual(['B', 'C']);
-        // Should include 3 from thread-two
-        expect(result.filter(m => m.threadId === 'thread-two').map((m: any) => m.content.content)).toEqual([
-          'D',
-          'E',
-          'F',
-        ]);
-      });
-    });
-
-    describe('getThreadsByResourceId with pagination', () => {
-      it('should return paginated threads with total count', async () => {
-        const resourceId = `pg-paginated-resource-${randomUUID()}`;
-        const threadPromises = Array.from({ length: 17 }, () =>
-          store.saveThread({ thread: { ...createSampleThread(), resourceId } }),
-        );
-        await Promise.all(threadPromises);
-
-        const page1 = await store.getThreadsByResourceIdPaginated({ resourceId, page: 0, perPage: 7 });
-        expect(page1.threads).toHaveLength(7);
-        expect(page1.total).toBe(17);
-        expect(page1.page).toBe(0);
-        expect(page1.perPage).toBe(7);
-        expect(page1.hasMore).toBe(true);
-
-        const page3 = await store.getThreadsByResourceIdPaginated({ resourceId, page: 2, perPage: 7 });
-        expect(page3.threads).toHaveLength(3); // 17 total, 7 per page, 3rd page has 17 - 2*7 = 3
-        expect(page3.total).toBe(17);
-        expect(page3.hasMore).toBe(false);
-      });
-
-      it('should return paginated results when no pagination params for getThreadsByResourceId', async () => {
-        const resourceId = `pg-non-paginated-resource-${randomUUID()}`;
-        await store.saveThread({ thread: { ...createSampleThread(), resourceId } });
-
-        const results = await store.getThreadsByResourceIdPaginated({ resourceId });
-        expect(Array.isArray(results.threads)).toBe(true);
-        expect(results.threads.length).toBe(1);
-        expect(results.total).toBe(1);
-        expect(results.page).toBe(0);
-        expect(results.perPage).toBe(100);
-        expect(results.hasMore).toBe(false);
-      });
-    });
-  });
-
-  describe('PgStorage Table Name Quoting', () => {
-    const camelCaseTable = 'TestCamelCaseTable';
-    const snakeCaseTable = 'test_snake_case_table';
-    const BASE_SCHEMA = {
-      id: { type: 'integer', primaryKey: true, nullable: false },
-      name: { type: 'text', nullable: true },
-    } as Record<string, StorageColumn>;
-
-    beforeEach(async () => {
-      // Only clear tables if store is initialized
-      try {
-        // Clear tables before each test
-        await store.clearTable({ tableName: camelCaseTable as TABLE_NAMES });
-        await store.clearTable({ tableName: snakeCaseTable as TABLE_NAMES });
-      } catch (error) {
-        // Ignore errors during table clearing
-        console.warn('Error clearing tables:', error);
-      }
-    });
-
-    afterEach(async () => {
-      // Only clear tables if store is initialized
-      try {
-        // Clear tables before each test
-        await store.clearTable({ tableName: camelCaseTable as TABLE_NAMES });
-        await store.clearTable({ tableName: snakeCaseTable as TABLE_NAMES });
-      } catch (error) {
-        // Ignore errors during table clearing
-        console.warn('Error clearing tables:', error);
-      }
-    });
-
-    it('should create and upsert to a camelCase table without quoting errors', async () => {
-      await expect(
-        store.createTable({
-          tableName: camelCaseTable as TABLE_NAMES,
-          schema: BASE_SCHEMA,
-        }),
-      ).resolves.not.toThrow();
-
-      await store.insert({
-        tableName: camelCaseTable as TABLE_NAMES,
-        record: { id: '1', name: 'Alice' },
-      });
-
-      const row: any = await store.load({
-        tableName: camelCaseTable as TABLE_NAMES,
-        keys: { id: '1' },
-      });
-      expect(row?.name).toBe('Alice');
-    });
-
-    it('should create and upsert to a snake_case table without quoting errors', async () => {
-      await expect(
-        store.createTable({
-          tableName: snakeCaseTable as TABLE_NAMES,
-          schema: BASE_SCHEMA,
-        }),
-      ).resolves.not.toThrow();
-
-      await store.insert({
-        tableName: snakeCaseTable as TABLE_NAMES,
-        record: { id: '2', name: 'Bob' },
-      });
-
-      const row: any = await store.load({
-        tableName: snakeCaseTable as TABLE_NAMES,
-        keys: { id: '2' },
-      });
-      expect(row?.name).toBe('Bob');
-    });
-  });
-
-  describe('Permission Handling', () => {
-    const schemaRestrictedUser = 'mastra_schema_restricted_storage';
-    const restrictedPassword = 'test123';
-    const testSchema = 'testSchema';
-    let adminDb: pgPromise.IDatabase<{}>;
-    let pgpAdmin: pgPromise.IMain;
-
-    beforeAll(async () => {
-      // Create a separate pg-promise instance for admin operations
-      pgpAdmin = pgPromise();
-      adminDb = pgpAdmin(connectionString);
-      try {
-        await adminDb.tx(async t => {
-          // Drop the test schema if it exists from previous runs
-          await t.none(`DROP SCHEMA IF EXISTS ${testSchema} CASCADE`);
-
-          // Create schema restricted user with minimal permissions
-          await t.none(`          
-          DO $$
-          BEGIN
-            IF NOT EXISTS (SELECT FROM pg_catalog.pg_roles WHERE rolname = '${schemaRestrictedUser}') THEN
-              CREATE USER ${schemaRestrictedUser} WITH PASSWORD '${restrictedPassword}' NOCREATEDB;
-            END IF;
-          END
-          $$;`);
-
-          // Grant only connect and usage to schema restricted user
-          await t.none(`
-            REVOKE ALL ON DATABASE ${TEST_CONFIG.database} FROM ${schemaRestrictedUser};
-            GRANT CONNECT ON DATABASE ${TEST_CONFIG.database} TO ${schemaRestrictedUser};
-            REVOKE ALL ON SCHEMA public FROM ${schemaRestrictedUser};
-            GRANT USAGE ON SCHEMA public TO ${schemaRestrictedUser};
-          `);
-        });
-      } catch (error) {
-        // Clean up the database connection on error
-        pgpAdmin.end();
-        throw error;
-      }
-    });
-
-    afterAll(async () => {
-      try {
-        // First close any store connections
-        if (store) {
-          await store.close();
-        }
-
-        // Then clean up test user in admin connection
-        await adminDb.tx(async t => {
-          await t.none(`
-            REASSIGN OWNED BY ${schemaRestrictedUser} TO postgres;
-            DROP OWNED BY ${schemaRestrictedUser};
-            DROP USER IF EXISTS ${schemaRestrictedUser};
-          `);
-        });
-
-        // Finally clean up admin connection
-        if (pgpAdmin) {
-          pgpAdmin.end();
-        }
-      } catch (error) {
-        console.error('Error cleaning up test user:', error);
-        // Still try to clean up connections even if user cleanup fails
-        if (store) await store.close();
-        if (pgpAdmin) pgpAdmin.end();
-      }
-    });
-
-    describe('Schema Creation', () => {
-      beforeEach(async () => {
-        // Create a fresh connection for each test
-        const tempPgp = pgPromise();
-        const tempDb = tempPgp(connectionString);
-
-        try {
-          // Ensure schema doesn't exist before each test
-          await tempDb.none(`DROP SCHEMA IF EXISTS ${testSchema} CASCADE`);
-
-          // Ensure no active connections from restricted user
-          await tempDb.none(`
-            SELECT pg_terminate_backend(pid) 
-            FROM pg_stat_activity 
-            WHERE usename = '${schemaRestrictedUser}'
-          `);
-        } finally {
-          tempPgp.end(); // Always clean up the connection
-        }
-      });
-
-      afterEach(async () => {
-        // Create a fresh connection for cleanup
-        const tempPgp = pgPromise();
-        const tempDb = tempPgp(connectionString);
-
-        try {
-          // Clean up any connections from the restricted user and drop schema
-          await tempDb.none(`
-            DO $$
-            BEGIN
-              -- Terminate connections
-              PERFORM pg_terminate_backend(pid) 
-              FROM pg_stat_activity 
-              WHERE usename = '${schemaRestrictedUser}';
-
-              -- Drop schema
-              DROP SCHEMA IF EXISTS ${testSchema} CASCADE;
-            END $$;
-          `);
-        } catch (error) {
-          console.error('Error in afterEach cleanup:', error);
-        } finally {
-          tempPgp.end(); // Always clean up the connection
-        }
-      });
-
-      it('should fail when user lacks CREATE privilege', async () => {
-        const restrictedDB = new PostgresStore({
-          ...TEST_CONFIG,
-          user: schemaRestrictedUser,
-          password: restrictedPassword,
-          schemaName: testSchema,
-        });
-
-        // Create a fresh connection for verification
-        const tempPgp = pgPromise();
-        const tempDb = tempPgp(connectionString);
-
-        try {
-          // Test schema creation by initializing the store
-          await expect(async () => {
-            await restrictedDB.init();
-          }).rejects.toThrow(
-            `Unable to create schema "${testSchema}". This requires CREATE privilege on the database.`,
-          );
-
-          // Verify schema was not created
-          const exists = await tempDb.oneOrNone(
-            `SELECT EXISTS (SELECT 1 FROM information_schema.schemata WHERE schema_name = $1)`,
-            [testSchema],
-          );
-          expect(exists?.exists).toBe(false);
-        } finally {
-          await restrictedDB.close();
-          tempPgp.end(); // Clean up the verification connection
-        }
-      });
-
-      it('should fail with schema creation error when saving thread', async () => {
-        const restrictedDB = new PostgresStore({
-          ...TEST_CONFIG,
-          user: schemaRestrictedUser,
-          password: restrictedPassword,
-          schemaName: testSchema,
-        });
-
-        // Create a fresh connection for verification
-        const tempPgp = pgPromise();
-        const tempDb = tempPgp(connectionString);
-
-        try {
-          await expect(async () => {
-            await restrictedDB.init();
-            const thread = createSampleThread();
-            await restrictedDB.saveThread({ thread });
-          }).rejects.toThrow(
-            `Unable to create schema "${testSchema}". This requires CREATE privilege on the database.`,
-          );
-
-          // Verify schema was not created
-          const exists = await tempDb.oneOrNone(
-            `SELECT EXISTS (SELECT 1 FROM information_schema.schemata WHERE schema_name = $1)`,
-            [testSchema],
-          );
-          expect(exists?.exists).toBe(false);
-        } finally {
-          await restrictedDB.close();
-          tempPgp.end(); // Clean up the verification connection
-        }
-      });
-    });
-  });
-=======
 createTestSuite(new PostgresStore(TEST_CONFIG));
->>>>>>> 6bd354cb
 
 pgTests();
--- conflicted
+++ resolved
@@ -1,4 +1,4 @@
-import type { MetricResult, TestInfo } from '@mastra/core/eval';
+import type { EvaluationResult, TestInfo } from '@mastra/core/eval';
 import type { StorageThreadType, MessageType } from '@mastra/core/memory';
 import {
   MastraStorage,
@@ -112,7 +112,7 @@
       agentName: record.agent_name,
       input: record.input,
       output: record.output,
-      result: result as MetricResult,
+      result: result as EvaluationResult,
       metricName: record.metric_name,
       instructions: record.instructions,
       testInfo: testInfo as TestInfo | undefined,
@@ -198,11 +198,8 @@
         workflow_name: record.workflow_name,
         run_id: record.run_id,
       });
-<<<<<<< HEAD
-=======
     } else if (tableName === TABLE_EVALS) {
       key = this.getKey(tableName, { id: record.run_id });
->>>>>>> 4d678262
     } else {
       key = this.getKey(tableName, { id: record.id });
     }
